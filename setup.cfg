--- conflicted
+++ resolved
@@ -1,11 +1,7 @@
 [flake8]
 exclude = .git,docs,build,dist,test,*__init__.py
 max-line-length = 120
-<<<<<<< HEAD
-ignore = E129 W503 W504 W605
-=======
 ignore = E129 W503 W504 W605 E203 E402
->>>>>>> 5428c2ee
 
 [tool:pytest]
 addopts =
