from __future__ import division, absolute_import
import unittest
import os
import sys

import numpy as np
from astropy import cosmology

import bilby


class TestBBHPriorDict(unittest.TestCase):

    def setUp(self):
        self.prior_dict = dict()
        self.base_directory =\
            '/'.join(os.path.dirname(
                os.path.abspath(sys.argv[0])).split('/')[:-1])
        self.filename = os.path.join(os.path.dirname(os.path.realpath(__file__)),
                                     'prior_files/binary_black_holes.prior')
        self.bbh_prior_dict = bilby.gw.prior.BBHPriorDict(filename=self.filename)
        for key, value in self.bbh_prior_dict.items():
            self.prior_dict[key] = value

    def tearDown(self):
        del self.prior_dict
        del self.filename
        del self.bbh_prior_dict
        del self.base_directory

    def test_create_default_prior(self):
        default = bilby.gw.prior.BBHPriorDict()
        minima = all([self.bbh_prior_dict[key].minimum == default[key].minimum
                      for key in default.keys()])
        maxima = all([self.bbh_prior_dict[key].maximum == default[key].maximum
                      for key in default.keys()])
        names = all([self.bbh_prior_dict[key].name == default[key].name
                     for key in default.keys()])
<<<<<<< HEAD
        boundaries = all([self.bbh_prior_dict[key].periodic_boundary == default[key].periodic_boundary
=======
        boundaries = all([self.bbh_prior_dict[key].periodic_boundary is default[key].periodic_boundary
>>>>>>> bb5269a7
                          for key in default.keys()])

        self.assertTrue(all([minima, maxima, names, boundaries]))

    def test_create_from_dict(self):
        new_dict = bilby.gw.prior.BBHPriorDict(dictionary=self.prior_dict)
        for key in self.bbh_prior_dict:
            self.assertEqual(self.bbh_prior_dict[key], new_dict[key])

    def test_redundant_priors_not_in_dict_before(self):
        for prior in ['chirp_mass', 'total_mass', 'mass_ratio', 'symmetric_mass_ratio',
                      'cos_tilt_1', 'cos_tilt_2', 'phi_1', 'phi_2', 'cos_theta_jn',
                      'comoving_distance', 'redshift']:
            self.assertTrue(self.bbh_prior_dict.test_redundancy(prior))

    def test_redundant_priors_already_in_dict(self):
        for prior in ['mass_1', 'mass_2', 'tilt_1', 'tilt_2',
                      'phi_1', 'phi_2', 'theta_jn', 'luminosity_distance']:
            self.assertTrue(self.bbh_prior_dict.test_redundancy(prior))

    def test_correct_not_redundant_priors_masses(self):
        del self.bbh_prior_dict['mass_2']
        for prior in ['mass_2', 'chirp_mass', 'total_mass',  'symmetric_mass_ratio']:
            self.assertFalse(self.bbh_prior_dict.test_redundancy(prior))

    def test_correct_not_redundant_priors_spin_magnitudes(self):
        del self.bbh_prior_dict['a_2']
        self.assertFalse(self.bbh_prior_dict.test_redundancy('a_2'))

    def test_correct_not_redundant_priors_spin_tilt_1(self):
        del self.bbh_prior_dict['tilt_1']
        for prior in ['tilt_1', 'cos_tilt_1']:
            self.assertFalse(self.bbh_prior_dict.test_redundancy(prior))

    def test_correct_not_redundant_priors_spin_tilt_2(self):
        del self.bbh_prior_dict['tilt_2']
        for prior in ['tilt_2', 'cos_tilt_2']:
            self.assertFalse(self.bbh_prior_dict.test_redundancy(prior))

    def test_correct_not_redundant_priors_spin_azimuth(self):
        del self.bbh_prior_dict['phi_12']
        for prior in ['phi_1', 'phi_2', 'phi_12']:
            self.assertFalse(self.bbh_prior_dict.test_redundancy(prior))

    def test_correct_not_redundant_priors_inclination(self):
        del self.bbh_prior_dict['theta_jn']
        for prior in ['theta_jn', 'cos_theta_jn']:
            self.assertFalse(self.bbh_prior_dict.test_redundancy(prior))

    def test_correct_not_redundant_priors_distance(self):
        del self.bbh_prior_dict['luminosity_distance']
        for prior in ['luminosity_distance', 'comoving_distance',
                      'redshift']:
            self.assertFalse(self.bbh_prior_dict.test_redundancy(prior))

    def test_add_unrelated_prior(self):
        self.assertFalse(self.bbh_prior_dict.test_redundancy('abc'))

    def test_test_has_redundant_priors(self):
        self.assertFalse(self.bbh_prior_dict.test_has_redundant_keys())
        for prior in ['chirp_mass', 'total_mass', 'mass_ratio', 'symmetric_mass_ratio',
                      'cos_tilt_1', 'cos_tilt_2', 'phi_1', 'phi_2', 'cos_theta_jn',
                      'comoving_distance', 'redshift']:
            self.bbh_prior_dict[prior] = 0
            self.assertTrue(self.bbh_prior_dict.test_has_redundant_keys())
            del self.bbh_prior_dict[prior]

    def test_add_constraint_prior_not_redundant(self):
        self.bbh_prior_dict['chirp_mass'] = bilby.prior.Constraint(
            minimum=20, maximum=40, name='chirp_mass')
        self.assertFalse(self.bbh_prior_dict.test_has_redundant_keys())


class TestBNSPriorDict(unittest.TestCase):

    def setUp(self):
        self.prior_dict = dict()
        self.base_directory =\
            '/'.join(os.path.dirname(
                os.path.abspath(sys.argv[0])).split('/')[:-1])
        self.filename = os.path.join(os.path.dirname(os.path.realpath(__file__)),
                                     'prior_files/binary_neutron_stars.prior')
        self.bns_prior_dict = bilby.gw.prior.BNSPriorDict(filename=self.filename)
        for key, value in self.bns_prior_dict.items():
            self.prior_dict[key] = value

    def tearDown(self):
        del self.prior_dict
        del self.filename
        del self.bns_prior_dict
        del self.base_directory

    def test_create_default_prior(self):
        default = bilby.gw.prior.BNSPriorDict()
        minima = all([self.bns_prior_dict[key].minimum == default[key].minimum
                      for key in default.keys()])
        maxima = all([self.bns_prior_dict[key].maximum == default[key].maximum
                      for key in default.keys()])
        names = all([self.bns_prior_dict[key].name == default[key].name
                     for key in default.keys()])
        boundaries = all([self.bns_prior_dict[key].periodic_boundary == default[key].periodic_boundary
                          for key in default.keys()])

        self.assertTrue(all([minima, maxima, names, boundaries]))

    def test_create_from_dict(self):
        new_dict = bilby.gw.prior.BNSPriorDict(dictionary=self.prior_dict)
        self.assertDictEqual(self.bns_prior_dict, new_dict)

    def test_redundant_priors_not_in_dict_before(self):
        for prior in ['chirp_mass', 'total_mass', 'mass_ratio',
                      'symmetric_mass_ratio', 'cos_theta_jn', 'comoving_distance',
                      'redshift', 'lambda_tilde', 'delta_lambda']:
            self.assertTrue(self.bns_prior_dict.test_redundancy(prior))

    def test_redundant_priors_already_in_dict(self):
        for prior in ['mass_1', 'mass_2', 'chi_1', 'chi_2',
                      'theta_jn', 'luminosity_distance',
                      'lambda_1', 'lambda_2']:
            self.assertTrue(self.bns_prior_dict.test_redundancy(prior))

    def test_correct_not_redundant_priors_masses(self):
        del self.bns_prior_dict['mass_2']
        for prior in ['mass_2', 'chirp_mass', 'total_mass',  'symmetric_mass_ratio']:
            self.assertFalse(self.bns_prior_dict.test_redundancy(prior))

    def test_correct_not_redundant_priors_spin_magnitudes(self):
        del self.bns_prior_dict['chi_2']
        self.assertFalse(self.bns_prior_dict.test_redundancy('chi_2'))

    def test_correct_not_redundant_priors_inclination(self):
        del self.bns_prior_dict['theta_jn']
        for prior in ['theta_jn', 'cos_theta_jn']:
            self.assertFalse(self.bns_prior_dict.test_redundancy(prior))

    def test_correct_not_redundant_priors_distance(self):
        del self.bns_prior_dict['luminosity_distance']
        for prior in ['luminosity_distance', 'comoving_distance',
                      'redshift']:
            self.assertFalse(self.bns_prior_dict.test_redundancy(prior))

    def test_correct_not_redundant_priors_tidal(self):
        del self.bns_prior_dict['lambda_1']
        for prior in['lambda_1', 'lambda_tilde', 'delta_lambda']:
            self.assertFalse(self.bns_prior_dict.test_redundancy(prior))

    def test_add_unrelated_prior(self):
        self.assertFalse(self.bns_prior_dict.test_redundancy('abc'))

    def test_test_has_redundant_priors(self):
        self.assertFalse(self.bns_prior_dict.test_has_redundant_keys())
        for prior in ['chirp_mass', 'total_mass', 'mass_ratio', 'symmetric_mass_ratio',
                      'cos_theta_jn', 'comoving_distance', 'redshift']:
            self.bns_prior_dict[prior] = 0
            self.assertTrue(self.bns_prior_dict.test_has_redundant_keys())
            del self.bns_prior_dict[prior]

    def test_add_constraint_prior_not_redundant(self):
        self.bns_prior_dict['chirp_mass'] = bilby.prior.Constraint(
            minimum=1, maximum=2, name='chirp_mass')
        self.assertFalse(self.bns_prior_dict.test_has_redundant_keys())


class TestCalibrationPrior(unittest.TestCase):

    def setUp(self):
        self.minimum_frequency = 20
        self.maximum_frequency = 1024

    def test_create_constant_uncertainty_spline_prior(self):
        "Test that generated spline prior has the correct number of elements."
        amplitude_sigma = 0.1
        phase_sigma = 0.1
        n_nodes = 9
        label = 'test'
        test = bilby.gw.prior.CalibrationPriorDict.constant_uncertainty_spline(
            amplitude_sigma, phase_sigma, self.minimum_frequency,
            self.maximum_frequency, n_nodes, label)

        self.assertEqual(len(test), n_nodes * 3)


class TestUniformComovingVolumePrior(unittest.TestCase):

    def setUp(self):
        pass

    def test_minimum(self):
        prior = bilby.gw.prior.UniformComovingVolume(
            minimum=10, maximum=10000, name='luminosity_distance')
        self.assertEqual(prior.minimum, 10)

    def test_maximum(self):
        prior = bilby.gw.prior.UniformComovingVolume(
            minimum=10, maximum=10000, name='luminosity_distance')
        self.assertEqual(prior.maximum, 10000)

    def test_zero_minimum_works(self):
        prior = bilby.gw.prior.UniformComovingVolume(
            minimum=0, maximum=10000, name='luminosity_distance')
        self.assertEqual(prior.minimum, 0)

    def test_specify_cosmology(self):
        prior = bilby.gw.prior.UniformComovingVolume(
            minimum=10, maximum=10000, name='luminosity_distance',
            cosmology='Planck13')
        self.assertEqual(repr(prior.cosmology), repr(cosmology.Planck13))

    def test_comoving_prior_creation(self):
        prior = bilby.gw.prior.UniformComovingVolume(
            minimum=10, maximum=1000, name='comoving_distance')
        self.assertEqual(prior.latex_label, '$d_C$')

    def test_redshift_prior_creation(self):
        prior = bilby.gw.prior.UniformComovingVolume(
            minimum=0.1, maximum=1, name='redshift')
        self.assertEqual(prior.latex_label, '$z$')

    def test_redshift_to_luminosity_distance(self):
        prior = bilby.gw.prior.UniformComovingVolume(
            minimum=0.1, maximum=1, name='redshift')
        new_prior = prior.get_corresponding_prior('luminosity_distance')
        self.assertEqual(new_prior.name, 'luminosity_distance')

    def test_luminosity_distance_to_redshift(self):
        prior = bilby.gw.prior.UniformComovingVolume(
            minimum=10, maximum=10000, name='luminosity_distance')
        new_prior = prior.get_corresponding_prior('redshift')
        self.assertEqual(new_prior.name, 'redshift')

    def test_luminosity_distance_to_comoving_distance(self):
        prior = bilby.gw.prior.UniformComovingVolume(
            minimum=10, maximum=10000, name='luminosity_distance')
        new_prior = prior.get_corresponding_prior('comoving_distance')
        self.assertEqual(new_prior.name, 'comoving_distance')


class TestAlignedSpin(unittest.TestCase):

    def setUp(self):
        pass

    def test_default_prior_matches_analytic(self):
        prior = bilby.gw.prior.AlignedSpin()
        chis = np.linspace(-1, 1, 20)
        analytic = - np.log(np.abs(chis)) / 2
        max_difference = max(abs(analytic - prior.prob(chis)))
        self.assertAlmostEqual(max_difference, 0, 2)


if __name__ == '__main__':
    unittest.main()<|MERGE_RESOLUTION|>--- conflicted
+++ resolved
@@ -36,11 +36,7 @@
                       for key in default.keys()])
         names = all([self.bbh_prior_dict[key].name == default[key].name
                      for key in default.keys()])
-<<<<<<< HEAD
-        boundaries = all([self.bbh_prior_dict[key].periodic_boundary == default[key].periodic_boundary
-=======
         boundaries = all([self.bbh_prior_dict[key].periodic_boundary is default[key].periodic_boundary
->>>>>>> bb5269a7
                           for key in default.keys()])
 
         self.assertTrue(all([minima, maxima, names, boundaries]))
