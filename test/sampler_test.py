from __future__ import absolute_import
import bilby
from bilby.core import prior
import unittest
from mock import MagicMock
import numpy as np
import os
import shutil
import copy


class TestSampler(unittest.TestCase):

    def setUp(self):
        likelihood = bilby.core.likelihood.Likelihood()
        likelihood.parameters = dict(a=1, b=2, c=3)
        delta_prior = prior.DeltaFunction(peak=0)
        delta_prior.rescale = MagicMock(return_value=prior.DeltaFunction(peak=1))
        delta_prior.prob = MagicMock(return_value=1)
        delta_prior.sample = MagicMock(return_value=0)
        uniform_prior = prior.Uniform(0, 1)
        uniform_prior.rescale = MagicMock(return_value=prior.Uniform(0, 2))
        uniform_prior.prob = MagicMock(return_value=1)
        uniform_prior.sample = MagicMock(return_value=0.5)

        priors = dict(a=delta_prior, b='string', c=uniform_prior)
        likelihood.log_likelihood_ratio = MagicMock(return_value=1)
        likelihood.log_likelihood = MagicMock(return_value=2)
        test_directory = 'test_directory'
        if os.path.isdir(test_directory):
            os.rmdir(test_directory)
        self.sampler = bilby.core.sampler.Sampler(
            likelihood=likelihood, priors=priors,
            outdir=test_directory, use_ratio=False,
            skip_import_verification=True)

    def tearDown(self):
        del self.sampler

    def test_search_parameter_keys(self):
        expected_search_parameter_keys = ['c']
        self.assertListEqual(self.sampler.search_parameter_keys, expected_search_parameter_keys)

    def test_fixed_parameter_keys(self):
        expected_fixed_parameter_keys = ['a']
        self.assertListEqual(self.sampler.fixed_parameter_keys, expected_fixed_parameter_keys)

    def test_ndim(self):
        self.assertEqual(self.sampler.ndim, 1)

    def test_kwargs(self):
        self.assertDictEqual(self.sampler.kwargs, {})

    def test_label(self):
        self.assertEqual(self.sampler.label, 'label')

    def test_prior_transform_transforms_search_parameter_keys(self):
        self.sampler.prior_transform([0])
        expected_prior = prior.Uniform(0, 1)
        self.assertListEqual([self.sampler.priors['c'].minimum,
                              self.sampler.priors['c'].maximum],
                             [expected_prior.minimum,
                              expected_prior.maximum])

    def test_prior_transform_does_not_transform_fixed_parameter_keys(self):
        self.sampler.prior_transform([0])
        self.assertEqual(self.sampler.priors['a'].peak,
                         prior.DeltaFunction(peak=0).peak)

    def test_log_prior(self):
        self.assertEqual(self.sampler.log_prior({1}), 0.0)

    def test_log_likelihood_with_use_ratio(self):
        self.sampler.use_ratio = True
        self.assertEqual(self.sampler.log_likelihood([0]), 1)

    def test_log_likelihood_without_use_ratio(self):
        self.sampler.use_ratio = False
        self.assertEqual(self.sampler.log_likelihood([0]), 2)

    def test_log_likelihood_correctly_sets_parameters(self):
        expected_dict = dict(a=0,
                             b=2,
                             c=0)
        _ = self.sampler.log_likelihood([0])
        self.assertDictEqual(self.sampler.likelihood.parameters, expected_dict)

    def test_get_random_draw(self):
        self.assertEqual(self.sampler.get_random_draw_from_prior(), np.array([0.5]))

    def test_base_run_sampler(self):
        sampler_copy = copy.copy(self.sampler)
        self.sampler.run_sampler()
        self.assertDictEqual(sampler_copy.__dict__, self.sampler.__dict__)


class TestCPNest(unittest.TestCase):

    def setUp(self):
        _setup_test(self)
        self.sampler = bilby.core.sampler.Cpnest(self.likelihood, self.priors,
                                                 outdir='outdir', label='label',
                                                 use_ratio=False, plot=False,
                                                 skip_import_verification=True)

    def tearDown(self):
        del self.likelihood
        del self.priors
        del self.sampler

    def test_default_kwargs(self):
        expected = dict(verbose=1, nthreads=1, nlive=500, maxmcmc=1000,
                        seed=None, poolsize=100, nhamiltonian=0, resume=True,
                        output='outdir/cpnest_label/', proposals=None,
                        n_periodic_checkpoint=None)
        self.assertDictEqual(expected, self.sampler.kwargs)

    def test_translate_kwargs(self):
        expected = dict(verbose=1, nthreads=1, nlive=250, maxmcmc=1000,
                        seed=None, poolsize=100, nhamiltonian=0, resume=True,
                        output='outdir/cpnest_label/', proposals=None,
                        n_periodic_checkpoint=None)
        for equiv in bilby.core.sampler.base_sampler.NestedSampler.npoints_equiv_kwargs:
            new_kwargs = self.sampler.kwargs.copy()
            del new_kwargs['nlive']
            new_kwargs[equiv] = 250
            self.sampler.kwargs = new_kwargs
            self.assertDictEqual(expected, self.sampler.kwargs)


class TestDynesty(unittest.TestCase):

    def setUp(self):
<<<<<<< HEAD
        _setup_test(self)
=======
        self.likelihood = MagicMock()
        self.priors = bilby.core.prior.PriorDict()
        self.priors['a'] = bilby.core.prior.Prior()
        self.priors['b'] = bilby.core.prior.Prior()
>>>>>>> 2cbe009a
        self.sampler = bilby.core.sampler.Dynesty(self.likelihood, self.priors,
                                                  outdir='outdir', label='label',
                                                  use_ratio=False, plot=False,
                                                  skip_import_verification=True)

    def tearDown(self):
        del self.likelihood
        del self.priors
        del self.sampler

    def test_default_kwargs(self):
        expected = dict(bound='multi', sample='rwalk', periodic=None, reflective=None, verbose=True,
                        check_point_delta_t=600, nlive=1000, first_update=None,
                        npdim=None, rstate=None, queue_size=None, pool=None,
                        use_pool=None, live_points=None, logl_args=None, logl_kwargs=None,
                        ptform_args=None, ptform_kwargs=None,
                        enlarge=None, bootstrap=None, vol_dec=0.5, vol_check=2.0,
                        facc=0.5, slices=5, dlogz=0.1, maxiter=None, maxcall=None,
                        logl_max=np.inf, add_live=True, print_progress=True, save_bounds=False,
                        walks=20, update_interval=600, print_func='func', n_effective=None)
        self.sampler.kwargs['print_func'] = 'func'  # set this manually as this is not testable otherwise
        # DictEqual can't handle lists so we check these separately
        self.assertEqual([], self.sampler.kwargs['periodic'])
        self.assertEqual([], self.sampler.kwargs['reflective'])
        self.sampler.kwargs['periodic'] = expected['periodic']
        self.sampler.kwargs['reflective'] = expected['reflective']
        for key in self.sampler.kwargs.keys():
            print("key={}, expected={}, actual={}"
                  .format(key, expected[key], self.sampler.kwargs[key]))
        self.assertDictEqual(expected, self.sampler.kwargs)

    def test_translate_kwargs(self):
        expected = dict(bound='multi', sample='rwalk', periodic=[], reflective=[], verbose=True,
                        check_point_delta_t=600, nlive=1000, first_update=None,
                        npdim=None, rstate=None, queue_size=None, pool=None,
                        use_pool=None, live_points=None, logl_args=None, logl_kwargs=None,
                        ptform_args=None, ptform_kwargs=None,
                        enlarge=None, bootstrap=None, vol_dec=0.5, vol_check=2.0,
                        facc=0.5, slices=5, dlogz=0.1, maxiter=None, maxcall=None,
                        logl_max=np.inf, add_live=True, print_progress=True, save_bounds=False,
                        walks=20, update_interval=600, print_func='func', n_effective=None)

        for equiv in bilby.core.sampler.base_sampler.NestedSampler.npoints_equiv_kwargs:
            new_kwargs = self.sampler.kwargs.copy()
            del new_kwargs['nlive']
            new_kwargs[equiv] = 1000
            self.sampler.kwargs = new_kwargs
            self.sampler.kwargs['print_func'] = 'func'  # set this manually as this is not testable otherwise
            self.assertDictEqual(expected, self.sampler.kwargs)

    def test_prior_boundary(self):
        self.priors['a'] = bilby.core.prior.Prior(boundary='periodic')
        self.priors['b'] = bilby.core.prior.Prior(boundary='reflective')
        self.priors['c'] = bilby.core.prior.Prior(boundary=None)
        self.priors['d'] = bilby.core.prior.Prior(boundary='reflective')
        self.priors['e'] = bilby.core.prior.Prior(boundary='periodic')
        self.sampler = bilby.core.sampler.Dynesty(self.likelihood, self.priors,
                                                  outdir='outdir', label='label',
                                                  use_ratio=False, plot=False,
                                                  skip_import_verification=True)
        self.assertEqual([0, 4], self.sampler.kwargs["periodic"])
        self.assertEqual(self.sampler._periodic, self.sampler.kwargs["periodic"])
        self.assertEqual([1, 3], self.sampler.kwargs["reflective"])
        self.assertEqual(self.sampler._reflective, self.sampler.kwargs["reflective"])


class TestEmcee(unittest.TestCase):

    def setUp(self):
        _setup_test(self)
        self.sampler = bilby.core.sampler.Emcee(self.likelihood, self.priors,
                                                outdir='outdir', label='label',
                                                use_ratio=False, plot=False,
                                                skip_import_verification=True)

    def tearDown(self):
        del self.likelihood
        del self.priors
        del self.sampler

    def test_default_kwargs(self):
        expected = dict(nwalkers=500, a=2, args=[], kwargs={},
                        postargs=None, pool=None, live_dangerously=False,
                        runtime_sortingfn=None, lnprob0=None, rstate0=None,
                        blobs0=None, iterations=100, thin=1, storechain=True, mh_proposal=None
                        )
        self.assertDictEqual(expected, self.sampler.kwargs)

    def test_translate_kwargs(self):
        expected = dict(nwalkers=100, a=2, args=[], kwargs={},
                        postargs=None, pool=None, live_dangerously=False,
                        runtime_sortingfn=None, lnprob0=None, rstate0=None,
                        blobs0=None, iterations=100, thin=1, storechain=True, mh_proposal=None)
        for equiv in bilby.core.sampler.base_sampler.MCMCSampler.nwalkers_equiv_kwargs:
            new_kwargs = self.sampler.kwargs.copy()
            del new_kwargs['nwalkers']
            new_kwargs[equiv] = 100
            self.sampler.kwargs = new_kwargs
            self.assertDictEqual(expected, self.sampler.kwargs)


class TestNestle(unittest.TestCase):

    def setUp(self):
        _setup_test(self)
        self.sampler = bilby.core.sampler.Nestle(self.likelihood, self.priors,
                                                 outdir='outdir', label='label',
                                                 use_ratio=False, plot=False,
                                                 skip_import_verification=True,
                                                 verbose=False)

    def tearDown(self):
        del self.likelihood
        del self.priors
        del self.sampler

    def test_default_kwargs(self):
        expected = dict(verbose=False, method='multi', npoints=500,
                        update_interval=None, npdim=None, maxiter=None,
                        maxcall=None, dlogz=None, decline_factor=None,
                        rstate=None, callback=None, steps=20, enlarge=1.2)
        self.assertDictEqual(expected, self.sampler.kwargs)

    def test_translate_kwargs(self):
        expected = dict(verbose=False, method='multi', npoints=345,
                        update_interval=None, npdim=None, maxiter=None,
                        maxcall=None, dlogz=None, decline_factor=None,
                        rstate=None, callback=None, steps=20, enlarge=1.2)
        self.sampler.kwargs['npoints'] = 123
        for equiv in bilby.core.sampler.base_sampler.NestedSampler.npoints_equiv_kwargs:
            new_kwargs = self.sampler.kwargs.copy()
            del new_kwargs['npoints']
            new_kwargs[equiv] = 345
            self.sampler.kwargs = new_kwargs
            self.assertDictEqual(expected, self.sampler.kwargs)


class TestPolyChord(unittest.TestCase):

    def setUp(self):
        _setup_test(self)
        self.sampler = bilby.core.sampler.PyPolyChord(self.likelihood, self.priors,
                                                      outdir='outdir', label='polychord',
                                                      use_ratio=False, plot=False,
                                                      skip_import_verification=True)

    def tearDown(self):
        del self.likelihood
        del self.priors
        del self.sampler

    def test_default_kwargs(self):
        expected = dict(use_polychord_defaults=False, nlive=self.sampler.ndim*25, num_repeats=self.sampler.ndim*5,
                        nprior=-1, do_clustering=True, feedback=1, precision_criterion=0.001,
                        logzero=-1e30, max_ndead=-1, boost_posterior=0.0, posteriors=True,
                        equals=True, cluster_posteriors=True, write_resume=True,
                        write_paramnames=False, read_resume=True, write_stats=True,
                        write_live=True, write_dead=True, write_prior=True,
                        compression_factor=np.exp(-1), base_dir='outdir',
                        file_root='polychord', seed=-1, grade_dims=list([self.sampler.ndim]),
                        grade_frac=list([1.0]*len([self.sampler.ndim])), nlives={})
        self.sampler._setup_dynamic_defaults()
        self.assertDictEqual(expected, self.sampler.kwargs)

    def test_translate_kwargs(self):
        expected = dict(use_polychord_defaults=False, nlive=123, num_repeats=self.sampler.ndim*5,
                        nprior=-1, do_clustering=True, feedback=1, precision_criterion=0.001,
                        logzero=-1e30, max_ndead=-1, boost_posterior=0.0, posteriors=True,
                        equals=True, cluster_posteriors=True, write_resume=True,
                        write_paramnames=False, read_resume=True, write_stats=True,
                        write_live=True, write_dead=True, write_prior=True,
                        compression_factor=np.exp(-1), base_dir='outdir',
                        file_root='polychord', seed=-1, grade_dims=list([self.sampler.ndim]),
                        grade_frac=list([1.0]*len([self.sampler.ndim])), nlives={})
        self.sampler._setup_dynamic_defaults()
        for equiv in bilby.core.sampler.base_sampler.NestedSampler.npoints_equiv_kwargs:
            new_kwargs = self.sampler.kwargs.copy()
            del new_kwargs['nlive']
            new_kwargs[equiv] = 123
            self.sampler.kwargs = new_kwargs
            self.assertDictEqual(expected, self.sampler.kwargs)


class TestPTEmcee(unittest.TestCase):

    def setUp(self):
        _setup_test(self)
        self.sampler = bilby.core.sampler.Ptemcee(self.likelihood, self.priors,
                                                  outdir='outdir', label='label',
                                                  use_ratio=False, plot=False,
                                                  skip_import_verification=True)

    def tearDown(self):
        del self.likelihood
        del self.priors
        del self.sampler

    def test_default_kwargs(self):
        expected = dict(ntemps=2, nwalkers=500,
                        Tmax=None, betas=None,
                        threads=1, pool=None, a=2.0,
                        loglargs=[], logpargs=[],
                        loglkwargs={}, logpkwargs={},
                        adaptation_lag=10000, adaptation_time=100,
                        random=None, iterations=100, thin=1,
                        storechain=True, adapt=True,
                        swap_ratios=False,
                        )
        self.assertDictEqual(expected, self.sampler.kwargs)

    def test_translate_kwargs(self):
        expected = dict(ntemps=2, nwalkers=150,
                        Tmax=None, betas=None,
                        threads=1, pool=None, a=2.0,
                        loglargs=[], logpargs=[],
                        loglkwargs={}, logpkwargs={},
                        adaptation_lag=10000, adaptation_time=100,
                        random=None, iterations=100, thin=1,
                        storechain=True, adapt=True,
                        swap_ratios=False,
                        )
        for equiv in bilby.core.sampler.base_sampler.MCMCSampler.nwalkers_equiv_kwargs:
            new_kwargs = self.sampler.kwargs.copy()
            del new_kwargs['nwalkers']
            new_kwargs[equiv] = 150
            self.sampler.kwargs = new_kwargs
            self.assertDictEqual(expected, self.sampler.kwargs)


class TestPyMC3(unittest.TestCase):

    def setUp(self):
        _setup_test(self)
        self.sampler = bilby.core.sampler.Pymc3(self.likelihood, self.priors,
                                                outdir='outdir', label='label',
                                                use_ratio=False, plot=False,
                                                skip_import_verification=True)

    def tearDown(self):
        del self.likelihood
        del self.priors
        del self.sampler

    def test_default_kwargs(self):
        expected = dict(
            draws=500, step=None, init='auto', n_init=200000, start=None, trace=None, chain_idx=0,
            chains=2, cores=1, tune=500, nuts_kwargs=None, step_kwargs=None, progressbar=True,
            model=None, random_seed=None, discard_tuned_samples=True,
            compute_convergence_checks=True)
        self.assertDictEqual(expected, self.sampler.kwargs)

    def test_translate_kwargs(self):
        expected = dict(
            draws=500, step=None, init='auto', n_init=200000, start=None, trace=None, chain_idx=0,
            chains=2, cores=1, tune=500, nuts_kwargs=None, step_kwargs=None, progressbar=True,
            model=None, random_seed=None, discard_tuned_samples=True,
            compute_convergence_checks=True)
        self.sampler.kwargs['draws'] = 123
        for equiv in bilby.core.sampler.base_sampler.NestedSampler.npoints_equiv_kwargs:
            new_kwargs = self.sampler.kwargs.copy()
            del new_kwargs['draws']
            new_kwargs[equiv] = 500
            self.sampler.kwargs = new_kwargs
            self.assertDictEqual(expected, self.sampler.kwargs)


class TestPymultinest(unittest.TestCase):

    def setUp(self):
        _setup_test(self)
        self.sampler = bilby.core.sampler.Pymultinest(self.likelihood, self.priors,
                                                      outdir='outdir', label='label',
                                                      use_ratio=False, plot=False,
                                                      skip_import_verification=True)

    def tearDown(self):
        del self.likelihood
        del self.priors
        del self.sampler

    def test_default_kwargs(self):
        expected = dict(importance_nested_sampling=False, resume=True,
                        verbose=True, sampling_efficiency='parameter',
                        outputfiles_basename='outdir/pm_label/',
                        n_live_points=500, n_params=None,
                        n_clustering_params=None, wrapped_params=None,
                        multimodal=True, const_efficiency_mode=False,
                        evidence_tolerance=0.5,
                        n_iter_before_update=100, null_log_evidence=-1e90,
                        max_modes=100, mode_tolerance=-1e90, seed=-1,
                        context=0, write_output=True, log_zero=-1e100,
                        max_iter=0, init_MPI=False, dump_callback=None)
        self.assertListEqual([1, 0], self.sampler.kwargs['wrapped_params'])  # Check this separately
        self.sampler.kwargs['wrapped_params'] = None  # The dict comparison can't handle lists
        self.assertDictEqual(expected, self.sampler.kwargs)

    def test_translate_kwargs(self):
        expected = dict(importance_nested_sampling=False, resume=True,
                        verbose=True, sampling_efficiency='parameter',
                        outputfiles_basename='outdir/pm_label/',
                        n_live_points=123, n_params=None,
                        n_clustering_params=None, wrapped_params=None,
                        multimodal=True, const_efficiency_mode=False,
                        evidence_tolerance=0.5,
                        n_iter_before_update=100, null_log_evidence=-1e90,
                        max_modes=100, mode_tolerance=-1e90, seed=-1,
                        context=0, write_output=True, log_zero=-1e100,
                        max_iter=0, init_MPI=False, dump_callback=None)
        for equiv in bilby.core.sampler.base_sampler.NestedSampler.npoints_equiv_kwargs:
            new_kwargs = self.sampler.kwargs.copy()
            del new_kwargs['n_live_points']
            new_kwargs['wrapped_params'] = None  # The dict comparison can't handle lists
            new_kwargs[equiv] = 123
            self.sampler.kwargs = new_kwargs
            self.assertDictEqual(expected, self.sampler.kwargs)


class TestRunningSamplers(unittest.TestCase):

    def setUp(self):
        np.random.seed(42)
        bilby.core.utils.command_line_args.test = False
        _setup_test(self)
        bilby.core.utils.check_directory_exists_and_if_not_mkdir('outdir')

    def tearDown(self):
        del self.likelihood
        del self.priors
        bilby.core.utils.command_line_args.bilby_test_mode = False
        shutil.rmtree('outdir')

    def test_run_cpnest(self):
        _ = bilby.run_sampler(
            likelihood=self.likelihood, priors=self.priors, sampler='cpnest',
            nlive=100, save=False)

    def test_run_dynesty(self):
        _ = bilby.run_sampler(
            likelihood=self.likelihood, priors=self.priors, sampler='dynesty',
            nlive=100, save=False)

    def test_run_emcee(self):
        _ = bilby.run_sampler(
            likelihood=self.likelihood, priors=self.priors, sampler='emcee',
            nsteps=1000, nwalkers=10, save=False)

    def test_run_nestle(self):
        _ = bilby.run_sampler(
            likelihood=self.likelihood, priors=self.priors, sampler='nestle',
            nlive=100, save=False)

    def test_run_pypolychord(self):
        _ = bilby.run_sampler(
            likelihood=self.likelihood, priors=self.priors,
            sampler='pypolychord', nlive=100, save=False)

    def test_run_ptemcee(self):
        _ = bilby.run_sampler(
            likelihood=self.likelihood, priors=self.priors, sampler='ptemcee',
            nsteps=1000, nwalkers=10, ntemps=10, save=False)

    def test_run_pymc3(self):
        _ = bilby.run_sampler(
            likelihood=self.likelihood, priors=self.priors, sampler='pymc3',
            draws=50, tune=50, n_init=1000, save=False)

    def test_run_pymultinest(self):
        _ = bilby.run_sampler(
            likelihood=self.likelihood, priors=self.priors,
            sampler='pymultinest', nlive=100, save=False)

    def test_run_PTMCMCSampler(self):
        _ = bilby.run_sampler(
            likelihood=self.likelihood, priors=self.priors,
            sampler='PTMCMCsampler', Niter=101, burn=2,
            isave=100, save=False)


def _setup_test(self):
    self.x = np.linspace(0, 1, 11)
    self.model = lambda x, m, c: m * x + c
    self.injection_parameters = dict(m=0.5, c=0.2)
    self.sigma = 0.1
    self.y = (
        self.model(self.x, **self.injection_parameters) +
        np.random.normal(0, self.sigma, len(self.x)))
    self.likelihood = bilby.likelihood.GaussianLikelihood(
        self.x, self.y, self.model, self.sigma)

    self.priors = bilby.core.prior.PriorDict()
    self.priors['m'] = bilby.core.prior.Uniform(0, 5, boundary='periodic')
    self.priors['c'] = bilby.core.prior.Uniform(-2, 2, boundary='reflective')


if __name__ == '__main__':
    unittest.main()<|MERGE_RESOLUTION|>--- conflicted
+++ resolved
@@ -131,14 +131,7 @@
 class TestDynesty(unittest.TestCase):
 
     def setUp(self):
-<<<<<<< HEAD
-        _setup_test(self)
-=======
-        self.likelihood = MagicMock()
-        self.priors = bilby.core.prior.PriorDict()
-        self.priors['a'] = bilby.core.prior.Prior()
-        self.priors['b'] = bilby.core.prior.Prior()
->>>>>>> 2cbe009a
+        _setup_test(self)
         self.sampler = bilby.core.sampler.Dynesty(self.likelihood, self.priors,
                                                   outdir='outdir', label='label',
                                                   use_ratio=False, plot=False,
