--- conflicted
+++ resolved
@@ -434,24 +434,8 @@
 
     def setUp(self):
         np.random.seed(42)
-<<<<<<< HEAD
         bilby.core.utils.command_line_args.test = False
         _setup_test(self)
-=======
-        bilby.core.utils.command_line_args.bilby_test_mode = False
-        self.x = np.linspace(0, 1, 11)
-        self.model = lambda x, m, c: m * x + c
-        self.injection_parameters = dict(m=0.5, c=0.2)
-        self.sigma = 0.1
-        self.y = self.model(self.x, **self.injection_parameters) +\
-            np.random.normal(0, self.sigma, len(self.x))
-        self.likelihood = bilby.likelihood.GaussianLikelihood(
-            self.x, self.y, self.model, self.sigma)
-
-        self.priors = bilby.core.prior.PriorDict()
-        self.priors['m'] = bilby.core.prior.Uniform(0, 5, boundary='reflective')
-        self.priors['c'] = bilby.core.prior.Uniform(-2, 2, boundary='reflective')
->>>>>>> 4a340c1e
         bilby.core.utils.check_directory_exists_and_if_not_mkdir('outdir')
 
     def tearDown(self):
