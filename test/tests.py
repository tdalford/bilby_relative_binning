--- conflicted
+++ resolved
@@ -57,15 +57,8 @@
         priors['luminosity_distance'] = peyote.prior.Uniform(
             name='luminosity_distance', lower=dL - 10, upper=dL + 10)
 
-<<<<<<< HEAD
-        result = peyote.sampler.run_sampler(
-                likelihood, priors, sampler='nestle', verbose=False)
-        self.assertAlmostEqual(np.mean(result.samples), dL,
-                               delta=np.std(result.samples))
-=======
         result = peyote.sampler.run_sampler(likelihood, priors, sampler='nestle', verbose=False)
         self.assertAlmostEqual(np.mean(result.samples), dL, delta=np.std(result.samples))
->>>>>>> 22874e1b
 
 
 if __name__ == '__main__':
