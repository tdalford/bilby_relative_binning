--- conflicted
+++ resolved
@@ -1150,12 +1150,6 @@
             - betaln(self.alpha, self.beta) - xlogy(self.alpha + self.beta - 1, self.maximum - self.minimum)
 
         # deal with the fact that if alpha or beta are < 1 you get infinities at 0 and 1
-<<<<<<< HEAD
-        ln_prob_sub = -np.inf * np.ones(len(val))
-        idx = np.isfinite(ln_prob) & (val >= self.minimum) & (val <= self.maximum)
-        ln_prob_sub[idx] = ln_prob[idx]
-        return ln_prob_sub
-=======
         if isinstance(val, (float, int)):
             if np.isfinite(_ln_prob) and self.minimum <= val <= self.maximum:
                 return _ln_prob
@@ -1165,7 +1159,6 @@
             idx = np.isfinite(_ln_prob) & (val >= self.minimum) & (val <= self.maximum)
             _ln_prob_sub[idx] = _ln_prob[idx]
             return _ln_prob_sub
->>>>>>> 0140d1e7
 
     @consistent_type_use
     def cdf(self, val):
