--- conflicted
+++ resolved
@@ -6,12 +6,9 @@
 from distutils.version import LooseVersion
 from itertools import product
 
-<<<<<<< HEAD
 import numpy as np
 import pandas as pd
 import pickle
-=======
->>>>>>> 9aa84e19
 import corner
 import json
 import matplotlib
