from __future__ import absolute_import

import os
import pickle
import signal
import sys

import matplotlib.pyplot as plt
import numpy as np

from .base_sampler import Sampler, NestedSampler
from ..result import Result
from ..utils import logger, check_directory_exists_and_if_not_mkdir


class Dynesty(NestedSampler):
    """
    bilby wrapper of `dynesty.NestedSampler`
    (https://dynesty.readthedocs.io/en/latest/)

    All positional and keyword arguments (i.e., the args and kwargs) passed to
    `run_sampler` will be propagated to `dynesty.NestedSampler`, see
    documentation for that class for further help. Under Other Parameter below,
    we list commonly all kwargs and the bilby defaults.

    Parameters
    ----------
    likelihood: likelihood.Likelihood
        A  object with a log_l method
    priors: bilby.core.prior.PriorDict, dict
        Priors to be used in the search.
        This has attributes for each parameter to be sampled.
    outdir: str, optional
        Name of the output directory
    label: str, optional
        Naming scheme of the output files
    use_ratio: bool, optional
        Switch to set whether or not you want to use the log-likelihood ratio
        or just the log-likelihood
    plot: bool, optional
        Switch to set whether or not you want to create traceplots
    skip_import_verification: bool
        Skips the check if the sampler is installed if true. This is
        only advisable for testing environments

    Other Parameters
    ----------------
    npoints: int, (1000)
        The number of live points, note this can also equivalently be given as
        one of [nlive, nlives, n_live_points]
    bound: {'none', 'single', 'multi', 'balls', 'cubes'}, ('multi')
        Method used to select new points
    sample: {'unif', 'rwalk', 'slice', 'rslice', 'hslice'}, ('rwalk')
        Method used to sample uniformly within the likelihood constraints,
        conditioned on the provided bounds
    walks: int
        Number of walks taken if using `sample='rwalk'`, defaults to `ndim * 5`
    dlogz: float, (0.1)
        Stopping criteria
    verbose: Bool
        If true, print information information about the convergence during
    check_point: bool,
        If true, use check pointing.
    check_point_plot: bool,
        If true, generate a trace plot along with the check-point
    check_point_delta_t: float (600)
        The approximate checkpoint period (in seconds). Should the run be
        interrupted, it can be resumed from the last checkpoint. Set to
        `None` to turn-off check pointing
    n_check_point: int, optional (None)
        The number of steps to take before check pointing (override
        check_point_delta_t).
    resume: bool
        If true, resume run from checkpoint (if available)
    """
    default_kwargs = dict(bound='multi', sample='rwalk',
                          verbose=True, periodic=None,
                          check_point_delta_t=600, nlive=1000,
                          first_update=None, walks=None,
                          npdim=None, rstate=None, queue_size=None, pool=None,
                          use_pool=None, live_points=None,
                          logl_args=None, logl_kwargs=None,
                          ptform_args=None, ptform_kwargs=None,
                          enlarge=None, bootstrap=None, vol_dec=0.5, vol_check=2.0,
                          facc=0.5, slices=5,
                          update_interval=None, print_func=None,
                          dlogz=0.1, maxiter=None, maxcall=None,
                          logl_max=np.inf, add_live=True, print_progress=True,
                          save_bounds=False)

    def __init__(self, likelihood, priors, outdir='outdir', label='label',
                 use_ratio=False, plot=False, skip_import_verification=False,
                 check_point=True, check_point_plot=True, n_check_point=None,
                 check_point_delta_t=600, resume=True, **kwargs):
        NestedSampler.__init__(self, likelihood=likelihood, priors=priors,
                               outdir=outdir, label=label, use_ratio=use_ratio,
                               plot=plot,
                               skip_import_verification=skip_import_verification,
                               **kwargs)
        self.n_check_point = n_check_point
        self.check_point = check_point
        self.check_point_plot = check_point_plot
        self.resume = resume
        self._periodic = list()
        self._reflective = list()
        self._apply_dynesty_boundaries()
        if self.n_check_point is None:
            # If the log_likelihood_eval_time is not calculable then
            # check_point is set to False.
            if np.isnan(self._log_likelihood_eval_time):
                self.check_point = False
            n_check_point_raw = (check_point_delta_t / self._log_likelihood_eval_time)
            n_check_point_rnd = int(float("{:1.0g}".format(n_check_point_raw)))
            self.n_check_point = n_check_point_rnd

        logger.info("Checkpoint every n_check_point = {}".format(self.n_check_point))

        self.resume_file = '{}/{}_resume.pickle'.format(self.outdir, self.label)

        signal.signal(signal.SIGTERM, self.write_current_state_and_exit)
        signal.signal(signal.SIGINT, self.write_current_state_and_exit)
        signal.signal(signal.SIGALRM, self.write_current_state_and_exit)

    @property
    def sampler_function_kwargs(self):
        keys = ['dlogz', 'print_progress', 'print_func', 'maxiter',
                'maxcall', 'logl_max', 'add_live', 'save_bounds']
        return {key: self.kwargs[key] for key in keys}

    @property
    def sampler_init_kwargs(self):
        return {key: value
                for key, value in self.kwargs.items()
                if key not in self.sampler_function_kwargs}

    def _translate_kwargs(self, kwargs):
        if 'nlive' not in kwargs:
            for equiv in self.npoints_equiv_kwargs:
                if equiv in kwargs:
                    kwargs['nlive'] = kwargs.pop(equiv)
        if 'print_progress' not in kwargs:
            if 'verbose' in kwargs:
                kwargs['print_progress'] = kwargs.pop('verbose')

    def _verify_kwargs_against_default_kwargs(self):
        if not self.kwargs['walks']:
            self.kwargs['walks'] = self.ndim * 10
        if not self.kwargs['update_interval']:
            self.kwargs['update_interval'] = int(0.6 * self.kwargs['nlive'])
        if not self.kwargs['print_func']:
            self.kwargs['print_func'] = self._print_func
        Sampler._verify_kwargs_against_default_kwargs(self)

    def _print_func(self, results, niter, ncall, dlogz, *args, **kwargs):
        """ Replacing status update for dynesty.result.print_func """

        # Extract results at the current iteration.
        (worst, ustar, vstar, loglstar, logvol, logwt,
         logz, logzvar, h, nc, worst_it, boundidx, bounditer,
         eff, delta_logz) = results

        # Adjusting outputs for printing.
        if delta_logz > 1e6:
            delta_logz = np.inf
        if 0. <= logzvar <= 1e6:
            logzerr = np.sqrt(logzvar)
        else:
            logzerr = np.nan
        if logz <= -1e6:
            logz = -np.inf
        if loglstar <= -1e6:
            loglstar = -np.inf

        if self.use_ratio:
            key = 'logz ratio'
        else:
            key = 'logz'

        # Constructing output.
        raw_string = "\r {}| {}={:6.3f} +/- {:6.3f} | dlogz: {:6.3f} > {:6.3f}"
        print_str = raw_string.format(
            niter, key, logz, logzerr, delta_logz, dlogz)

        # Printing.
        sys.stdout.write(print_str)
        sys.stdout.flush()

    def _apply_dynesty_boundaries(self):
        if self.kwargs['periodic'] is None:
            logger.debug("Setting periodic boundaries for keys:")
            self.kwargs['periodic'] = []
            self._periodic = list()
            self._reflective = list()
            for ii, key in enumerate(self.search_parameter_keys):
                if self.priors[key].boundary in ['periodic', 'reflective']:
                    self.kwargs['periodic'].append(ii)
                    logger.debug("  {}".format(key))
                    if self.priors[key].boundary == 'periodic':
                        self._periodic.append(ii)
                    else:
                        self._reflective.append(ii)

    def run_sampler(self):
        import dynesty
        self.sampler = dynesty.NestedSampler(
            loglikelihood=self.log_likelihood,
            prior_transform=self.prior_transform,
            ndim=self.ndim, **self.sampler_init_kwargs)

        if self.check_point:
            dynesty_result = self._run_external_sampler_with_checkpointing()
        else:
            dynesty_result = self._run_external_sampler_without_checkpointing()

        # Flushes the output to force a line break
        if self.kwargs["verbose"]:
            print("")

<<<<<<< HEAD
        Dynesty._dump_dynesty_result(dynesty_result, self.label, self.outdir)
=======
        check_directory_exists_and_if_not_mkdir(self.outdir)
        dynesty_result = "{}/{}_dynesty.pickle".format(self.outdir, self.label)
        with open(dynesty_result, 'wb') as file:
            pickle.dump(out, file)

        weights = np.exp(out['logwt'] - out['logz'][-1])
        nested_samples = DataFrame(
            out.samples, columns=self.search_parameter_keys)
        nested_samples['weights'] = weights
        nested_samples['log_likelihood'] = out.logl
>>>>>>> 9aa84e19

        self._write_result(dynesty_result=dynesty_result)

        if self.plot:
            self.generate_trace_plots(dynesty_result)

        return self.result

    def _run_external_sampler_without_checkpointing(self):
        logger.debug("Running sampler without checkpointing")
        self.sampler.run_nested(**self.sampler_function_kwargs)
        return self.sampler.results

    def _run_external_sampler_with_checkpointing(self):
        logger.debug("Running sampler with checkpointing")
        if self.resume:
            resume = self.read_saved_state(continuing=True)
            if resume:
                logger.info('Resuming from previous run.')

        old_ncall = self.sampler.ncall
        sampler_kwargs = self.sampler_function_kwargs.copy()
        sampler_kwargs['maxcall'] = self.n_check_point
        sampler_kwargs['add_live'] = False
        while True:
            sampler_kwargs['maxcall'] += self.n_check_point
            self.sampler.run_nested(**sampler_kwargs)
            if self.sampler.ncall == old_ncall:
                break
            old_ncall = self.sampler.ncall

            self.write_current_state()

        self.read_saved_state()
        sampler_kwargs['add_live'] = True
        self.sampler.run_nested(**sampler_kwargs)
        return self.sampler.results

    def _remove_checkpoint(self):
        """Remove checkpointed state"""
        if os.path.isfile(self.resume_file):
            os.remove(self.resume_file)

    def _write_result(self, dynesty_result):
        self.result = Result.from_dynesty_result(dynesty_result, injection_parameters=self.result.injection_parameters,
                                                 label=self.result.label, outdir=self.result.outdir,
                                                 parameter_labels=self.result.parameter_labels,
                                                 parameter_labels_with_unit=self.result.parameter_labels_with_unit,
                                                 priors=self.result.priors,
                                                 search_parameter_keys=self.result.search_parameter_keys,
                                                 fixed_parameter_keys=self.result.fixed_parameter_keys,
                                                 constraint_parameter_keys=self.result.constraint_parameter_keys,
                                                 sampler_kwargs=self.result.sampler_kwargs,
                                                 meta_data=self.result.meta_data,
                                                 log_prior_evaluations=self.result.log_prior_evaluations,
                                                 sampling_time=self.result.sampling_time, version=self.result.version)

    def read_saved_state(self, continuing=False):
        """
        Read a saved state of the sampler to disk.

        The required information to reconstruct the state of the run is read
        from a pickle file.
        This currently adds the whole chain to the sampler.
        We then remove the old checkpoint and write all unnecessary items back
        to disk.
        FIXME: Load only the necessary quantities, rather than read/write?

        Parameters
        ----------
        continuing: bool
            Whether the run is continuing or terminating, if True, the loaded
            state is mostly written back to disk.
        """

        if os.path.isfile(self.resume_file):
            logger.info("Reading resume file {}".format(self.resume_file))
            with open(self.resume_file, 'rb') as file:
                saved = pickle.load(file)
            logger.info(
                "Succesfuly read resume file {}".format(self.resume_file))

            self.sampler.saved_u = list(saved['unit_cube_samples'])
            self.sampler.saved_v = list(saved['physical_samples'])
            self.sampler.saved_logl = list(saved['sample_likelihoods'])
            self.sampler.saved_logvol = list(saved['sample_log_volume'])
            self.sampler.saved_logwt = list(saved['sample_log_weights'])
            self.sampler.saved_logz = list(saved['cumulative_log_evidence'])
            self.sampler.saved_logzvar = list(saved['cumulative_log_evidence_error'])
            self.sampler.saved_id = list(saved['id'])
            self.sampler.saved_it = list(saved['it'])
            self.sampler.saved_nc = list(saved['nc'])
            self.sampler.saved_boundidx = list(saved['boundidx'])
            self.sampler.saved_bounditer = list(saved['bounditer'])
            self.sampler.saved_scale = list(saved['scale'])
            self.sampler.saved_h = list(saved['cumulative_information'])
            self.sampler.ncall = saved['ncall']
            self.sampler.live_logl = list(saved['live_logl'])
            self.sampler.it = saved['iteration'] + 1
            self.sampler.live_u = saved['live_u']
            self.sampler.live_v = saved['live_v']
            self.sampler.nlive = saved['nlive']
            self.sampler.live_bound = saved['live_bound']
            self.sampler.live_it = saved['live_it']
            self.sampler.added_live = saved['added_live']
            return True

        else:
            logger.debug(
                "No resume file {}".format(self.resume_file))
            return False

    def write_current_state_and_exit(self, signum=None, frame=None):
        logger.warning("Run terminated with signal {}".format(signum))
        self.write_current_state(plot=False)
        sys.exit(130)

    def write_current_state(self, plot=True):
        """
        Write the current state of the sampler to disk.

        The required information to reconstruct the state of the run are written
        to an hdf5 file.
        All but the most recent removed live point in the chain are removed from
        the sampler to reduce memory usage.
        This means it is necessary to not append the first live point to the
        file if updating a previous checkpoint.

        """
        check_directory_exists_and_if_not_mkdir(self.outdir)
        logger.info("Writing checkpoint file {}".format(self.resume_file))

        current_state = dict(
            unit_cube_samples=self.sampler.saved_u,
            physical_samples=self.sampler.saved_v,
            sample_likelihoods=self.sampler.saved_logl,
            sample_log_volume=self.sampler.saved_logvol,
            sample_log_weights=self.sampler.saved_logwt,
            cumulative_log_evidence=self.sampler.saved_logz,
            cumulative_log_evidence_error=self.sampler.saved_logzvar,
            cumulative_information=self.sampler.saved_h,
            id=self.sampler.saved_id,
            it=self.sampler.saved_it,
            nc=self.sampler.saved_nc,
            boundidx=self.sampler.saved_boundidx,
            bounditer=self.sampler.saved_bounditer,
            scale=self.sampler.saved_scale,
        )

        current_state.update(
            ncall=self.sampler.ncall, live_logl=self.sampler.live_logl,
            iteration=self.sampler.it - 1, live_u=self.sampler.live_u,
            live_v=self.sampler.live_v, nlive=self.sampler.nlive,
            live_bound=self.sampler.live_bound, live_it=self.sampler.live_it,
            added_live=self.sampler.added_live
        )

        try:
            weights = np.exp(current_state['sample_log_weights'] -
                             current_state['cumulative_log_evidence'][-1])
            from dynesty.utils import resample_equal

            current_state['posterior'] = resample_equal(
                np.array(current_state['physical_samples']), weights)
        except ValueError:
            logger.debug("Unable to create posterior")

        with open(self.resume_file, 'wb') as file:
            pickle.dump(current_state, file)

        if plot and self.check_point_plot:
            import dynesty.plotting as dyplot
            labels = [label.replace('_', ' ') for label in self.search_parameter_keys]
            filename = "{}/{}_checkpoint_trace.png".format(self.outdir, self.label)
            try:
                fig = dyplot.traceplot(self.sampler.results, labels=labels)[0]
                fig.tight_layout()
                fig.savefig(filename)
                plt.close('all')
            except (RuntimeError, np.linalg.linalg.LinAlgError) as e:
                logger.warning(e)
                logger.warning('Failed to create dynesty state plot at checkpoint')

    def generate_trace_plots(self, dynesty_results):
        check_directory_exists_and_if_not_mkdir(self.outdir)
        filename = '{}/{}_trace.png'.format(self.outdir, self.label)
        logger.debug("Writing trace plot to {}".format(filename))
        from dynesty import plotting as dyplot
        fig, axes = dyplot.traceplot(dynesty_results,
                                     labels=self.result.parameter_labels)
        fig.tight_layout()
        fig.savefig(filename)

    def _run_test(self):
        import dynesty
        import pandas as pd
        self.sampler = dynesty.NestedSampler(
            loglikelihood=self.log_likelihood,
            prior_transform=self.prior_transform,
            ndim=self.ndim, **self.sampler_init_kwargs)
        sampler_kwargs = self.sampler_function_kwargs.copy()
        sampler_kwargs['maxiter'] = 2

        self.sampler.run_nested(**sampler_kwargs)

        self.result.samples = pd.DataFrame(
            self.priors.sample(100))[self.search_parameter_keys].values
        self.result.log_evidence = np.nan
        self.result.log_evidence_err = np.nan
        return self.result

    def prior_transform(self, theta):
        """ Prior transform method that is passed into the external sampler.
        cube we map this back to [0, 1].

        Parameters
        ----------
        theta: list
            List of sampled values on a unit interval

        Returns
        -------
        list: Properly rescaled sampled values

        Notes
        -----
        Since dynesty allows periodic parameters to wander outside the unit,
        here we transform them depending of if they should be periodic or
        reflective. For reflective boundaries, theta < 0 you shift to |theta|
        and when theta > 1 you return 2 - theta. For periodic boundaries,
        if theta < 0, you shift to 1-|theta| and when theta > 1 you shift to
        |theta| - 1 (i.e. wrap around).

        """
<<<<<<< HEAD
        theta = np.mod(theta, 1)
        return self.priors.rescale(self._search_parameter_keys, theta)

    @staticmethod
    def _dump_dynesty_result(dynesty_result, label, outdir):
        outfile = "{}/{}_dynesty.pickle".format(outdir, label)
        with open(outfile, 'wb') as file:
            pickle.dump(dynesty_result, file)
=======
        theta[self._periodic] = np.mod(theta[self._periodic], 1)
        theta_ref = theta[self._reflective]
        theta[self._reflective] = np.minimum(
            np.maximum(theta_ref, abs(theta_ref)), 2 - theta_ref)
        return self.priors.rescale(self._search_parameter_keys, theta)
>>>>>>> 9aa84e19
<|MERGE_RESOLUTION|>--- conflicted
+++ resolved
@@ -216,20 +216,8 @@
         if self.kwargs["verbose"]:
             print("")
 
-<<<<<<< HEAD
+        check_directory_exists_and_if_not_mkdir(self.outdir)
         Dynesty._dump_dynesty_result(dynesty_result, self.label, self.outdir)
-=======
-        check_directory_exists_and_if_not_mkdir(self.outdir)
-        dynesty_result = "{}/{}_dynesty.pickle".format(self.outdir, self.label)
-        with open(dynesty_result, 'wb') as file:
-            pickle.dump(out, file)
-
-        weights = np.exp(out['logwt'] - out['logz'][-1])
-        nested_samples = DataFrame(
-            out.samples, columns=self.search_parameter_keys)
-        nested_samples['weights'] = weights
-        nested_samples['log_likelihood'] = out.logl
->>>>>>> 9aa84e19
 
         self._write_result(dynesty_result=dynesty_result)
 
@@ -464,19 +452,14 @@
         |theta| - 1 (i.e. wrap around).
 
         """
-<<<<<<< HEAD
-        theta = np.mod(theta, 1)
-        return self.priors.rescale(self._search_parameter_keys, theta)
-
-    @staticmethod
-    def _dump_dynesty_result(dynesty_result, label, outdir):
-        outfile = "{}/{}_dynesty.pickle".format(outdir, label)
-        with open(outfile, 'wb') as file:
-            pickle.dump(dynesty_result, file)
-=======
         theta[self._periodic] = np.mod(theta[self._periodic], 1)
         theta_ref = theta[self._reflective]
         theta[self._reflective] = np.minimum(
             np.maximum(theta_ref, abs(theta_ref)), 2 - theta_ref)
         return self.priors.rescale(self._search_parameter_keys, theta)
->>>>>>> 9aa84e19
+
+    @staticmethod
+    def _dump_dynesty_result(dynesty_result, label, outdir):
+        outfile = "{}/{}_dynesty.pickle".format(outdir, label)
+        with open(outfile, 'wb') as file:
+            pickle.dump(dynesty_result, file)