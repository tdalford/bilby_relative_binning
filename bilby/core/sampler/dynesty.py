from __future__ import absolute_import

import datetime
import os
import sys
import pickle
import signal

import matplotlib.pyplot as plt
import numpy as np
from pandas import DataFrame

from ..utils import logger, check_directory_exists_and_if_not_mkdir, reflect
from .base_sampler import Sampler, NestedSampler


class Dynesty(NestedSampler):
    """
    bilby wrapper of `dynesty.NestedSampler`
    (https://dynesty.readthedocs.io/en/latest/)

    All positional and keyword arguments (i.e., the args and kwargs) passed to
    `run_sampler` will be propagated to `dynesty.NestedSampler`, see
    documentation for that class for further help. Under Other Parameter below,
    we list commonly all kwargs and the bilby defaults.

    Parameters
    ----------
    likelihood: likelihood.Likelihood
        A  object with a log_l method
    priors: bilby.core.prior.PriorDict, dict
        Priors to be used in the search.
        This has attributes for each parameter to be sampled.
    outdir: str, optional
        Name of the output directory
    label: str, optional
        Naming scheme of the output files
    use_ratio: bool, optional
        Switch to set whether or not you want to use the log-likelihood ratio
        or just the log-likelihood
    plot: bool, optional
        Switch to set whether or not you want to create traceplots
    skip_import_verification: bool
        Skips the check if the sampler is installed if true. This is
        only advisable for testing environments

    Other Parameters
    ----------------
    npoints: int, (1000)
        The number of live points, note this can also equivalently be given as
        one of [nlive, nlives, n_live_points]
    bound: {'none', 'single', 'multi', 'balls', 'cubes'}, ('multi')
        Method used to select new points
    sample: {'unif', 'rwalk', 'slice', 'rslice', 'hslice'}, ('rwalk')
        Method used to sample uniformly within the likelihood constraints,
        conditioned on the provided bounds
    walks: int
        Number of walks taken if using `sample='rwalk'`, defaults to `ndim * 10`
    dlogz: float, (0.1)
        Stopping criteria
    verbose: Bool
        If true, print information information about the convergence during
    check_point: bool,
        If true, use check pointing.
    check_point_plot: bool,
        If true, generate a trace plot along with the check-point
    check_point_delta_t: float (600)
        The approximate checkpoint period (in seconds). Should the run be
        interrupted, it can be resumed from the last checkpoint. Set to
        `None` to turn-off check pointing
    n_check_point: int, optional (None)
        The number of steps to take before check pointing (override
        check_point_delta_t).
    resume: bool
        If true, resume run from checkpoint (if available)
    """
    default_kwargs = dict(bound='multi', sample='rwalk',
                          verbose=True, periodic=None, reflective=None,
                          check_point_delta_t=600, nlive=1000,
                          first_update=None, walks=None,
                          npdim=None, rstate=None, queue_size=None, pool=None,
                          use_pool=None, live_points=None,
                          logl_args=None, logl_kwargs=None,
                          ptform_args=None, ptform_kwargs=None,
                          enlarge=None, bootstrap=None, vol_dec=0.5, vol_check=2.0,
                          facc=0.5, slices=5,
                          update_interval=None, print_func=None,
                          dlogz=0.1, maxiter=None, maxcall=None,
                          logl_max=np.inf, add_live=True, print_progress=True,
                          save_bounds=False, n_effective=None)

    def __init__(self, likelihood, priors, outdir='outdir', label='label',
                 use_ratio=False, plot=False, skip_import_verification=False,
                 check_point=True, check_point_plot=True, n_check_point=None,
                 check_point_delta_t=600, resume=True, **kwargs):
        super(Dynesty, self).__init__(likelihood=likelihood, priors=priors,
                                      outdir=outdir, label=label, use_ratio=use_ratio,
                                      plot=plot, skip_import_verification=skip_import_verification,
                                      **kwargs)
        self.n_check_point = n_check_point
        self.check_point = check_point
        self.check_point_plot = check_point_plot
        self.resume = resume
        self._periodic = list()
        self._reflective = list()
        self._apply_dynesty_boundaries()
        if self.n_check_point is None:
            # If the log_likelihood_eval_time is not calculable then
            # check_point is set to False.
            if np.isnan(self._log_likelihood_eval_time):
                self.check_point = False
            n_check_point_raw = (check_point_delta_t / self._log_likelihood_eval_time)
            n_check_point_rnd = int(float("{:1.0g}".format(n_check_point_raw)))
            self.n_check_point = n_check_point_rnd

        logger.info("Checkpoint every n_check_point = {}".format(self.n_check_point))

        self.resume_file = '{}/{}_resume.pickle'.format(self.outdir, self.label)
        self.sampling_time = datetime.timedelta()

        signal.signal(signal.SIGTERM, self.write_current_state_and_exit)
        signal.signal(signal.SIGINT, self.write_current_state_and_exit)
        signal.signal(signal.SIGALRM, self.write_current_state_and_exit)

    def __getstate__(self):
        """ For pickle: remove external_sampler, which can be an unpicklable "module" """
        state = self.__dict__.copy()
        del state['external_sampler']
        return state

    @property
    def sampler_function_kwargs(self):
        keys = ['dlogz', 'print_progress', 'print_func', 'maxiter',
                'maxcall', 'logl_max', 'add_live', 'save_bounds',
                'n_effective']
        return {key: self.kwargs[key] for key in keys}

    @property
    def sampler_init_kwargs(self):
        return {key: value
                for key, value in self.kwargs.items()
                if key not in self.sampler_function_kwargs}

    def _translate_kwargs(self, kwargs):
        if 'nlive' not in kwargs:
            for equiv in self.npoints_equiv_kwargs:
                if equiv in kwargs:
                    kwargs['nlive'] = kwargs.pop(equiv)
        if 'print_progress' not in kwargs:
            if 'verbose' in kwargs:
                kwargs['print_progress'] = kwargs.pop('verbose')
        if 'walks' not in kwargs:
            for equiv in self.walks_equiv_kwargs:
                if equiv in kwargs:
                    kwargs['walks'] = kwargs.pop(equiv)

    def _verify_kwargs_against_default_kwargs(self):
        if not self.kwargs['walks']:
            self.kwargs['walks'] = self.ndim * 10
        if not self.kwargs['update_interval']:
            self.kwargs['update_interval'] = int(0.6 * self.kwargs['nlive'])
        if not self.kwargs['print_func']:
            self.kwargs['print_func'] = self._print_func
        Sampler._verify_kwargs_against_default_kwargs(self)

    def _print_func(self, results, niter, ncall, dlogz, *args, **kwargs):
        """ Replacing status update for dynesty.result.print_func """

        # Extract results at the current iteration.
        (worst, ustar, vstar, loglstar, logvol, logwt,
         logz, logzvar, h, nc, worst_it, boundidx, bounditer,
         eff, delta_logz) = results

        # Adjusting outputs for printing.
        if delta_logz > 1e6:
            delta_logz = np.inf
        if 0. <= logzvar <= 1e6:
            logzerr = np.sqrt(logzvar)
        else:
            logzerr = np.nan
        if logz <= -1e6:
            logz = -np.inf
        if loglstar <= -1e6:
            loglstar = -np.inf

        if self.use_ratio:
            key = 'logz ratio'
        else:
            key = 'logz'

        # Constructing output.
        raw_string = "\r {}| {}={:6.3f} +/- {:6.3f} | dlogz: {:6.3f} > {:6.3f}"
        print_str = raw_string.format(
            niter, key, logz, logzerr, delta_logz, dlogz)

        # Printing.
        sys.stdout.write(print_str)
        sys.stdout.flush()

    def _apply_dynesty_boundaries(self):
        self._periodic = list()
        self._reflective = list()
        for ii, key in enumerate(self.search_parameter_keys):
            if self.priors[key].boundary == 'periodic':
                logger.debug("Setting periodic boundary for {}".format(key))
                self._periodic.append(ii)
            elif self.priors[key].boundary == 'reflective':
                logger.debug("Setting reflective boundary for {}".format(key))
                self._reflective.append(ii)

        # The periodic kwargs passed into dynesty allows the parameters to
        # wander out of the bounds, this includes both periodic and reflective.
        # these are then handled in the prior_transform
        self.kwargs["periodic"] = self._periodic
        self.kwargs["reflective"] = self._reflective

    def run_sampler(self):
        import dynesty
        logger.info("Using dynesty version {}".format(dynesty.__version__))
        if self.kwargs['live_points'] is None:
            self.kwargs['live_points'] = (
                self.get_initial_points_from_prior(
                    self.kwargs['nlive']))
        self.sampler = dynesty.NestedSampler(
            loglikelihood=self.log_likelihood,
            prior_transform=self.prior_transform,
            ndim=self.ndim, **self.sampler_init_kwargs)

        if self.check_point:
            out = self._run_external_sampler_with_checkpointing()
        else:
            out = self._run_external_sampler_without_checkpointing()

        # Flushes the output to force a line break
        if self.kwargs["verbose"]:
            print("")

        check_directory_exists_and_if_not_mkdir(self.outdir)
        dynesty_result = "{}/{}_dynesty.pickle".format(self.outdir, self.label)
        with open(dynesty_result, 'wb') as file:
            pickle.dump(out, file)

        weights = np.exp(out['logwt'] - out['logz'][-1])
        nested_samples = DataFrame(
            out.samples, columns=self.search_parameter_keys)
        nested_samples['weights'] = weights
        nested_samples['log_likelihood'] = out.logl

        self.result.samples = dynesty.utils.resample_equal(out.samples, weights)
        self.result.nested_samples = nested_samples
        self.result.log_likelihood_evaluations = self.reorder_loglikelihoods(
            unsorted_loglikelihoods=out.logl, unsorted_samples=out.samples,
            sorted_samples=self.result.samples)
        self.calc_likelihood_count()
        self.result.log_evidence = out.logz[-1]
        self.result.log_evidence_err = out.logzerr[-1]
        self.result.sampling_time = self.sampling_time

        if self.plot:
            self.generate_trace_plots(out)

        return self.result

    def _run_nested_wrapper(self, kwargs):
        """ Wrapper function to run_nested

        This wrapper catches exceptions related to different versions of
        dynesty accepting different arguments.

        Parameters
        ----------
        kwargs: dict
            The dictionary of kwargs to pass to run_nested

        """
        logger.debug("Calling run_nested with sampler_function_kwargs {}"
                     .format(kwargs))
        try:
            self.sampler.run_nested(**kwargs)
        except TypeError:
            kwargs.pop("n_effective")
            self.sampler.run_nested(**kwargs)

    def _run_external_sampler_without_checkpointing(self):
        logger.debug("Running sampler without checkpointing")
        self._run_nested_wrapper(self.sampler_function_kwargs)
        return self.sampler.results

    def _run_external_sampler_with_checkpointing(self):
        logger.debug("Running sampler with checkpointing")
        if self.resume:
            resume = self.read_saved_state(continuing=True)
            if resume:
                logger.info('Resuming from previous run.')

        old_ncall = self.sampler.ncall
        sampler_kwargs = self.sampler_function_kwargs.copy()
        sampler_kwargs['maxcall'] = self.n_check_point
        sampler_kwargs['add_live'] = True
        self.start_time = datetime.datetime.now()
        while True:
            sampler_kwargs['maxcall'] += self.n_check_point
            self._run_nested_wrapper(sampler_kwargs)
            if self.sampler.ncall == old_ncall:
                break
            old_ncall = self.sampler.ncall

            self.sampler._remove_live_points()
            self.write_current_state()

        sampler_kwargs['add_live'] = True
        self._run_nested_wrapper(sampler_kwargs)
        return self.sampler.results

    def _remove_checkpoint(self):
        """Remove checkpointed state"""
        if os.path.isfile(self.resume_file):
            os.remove(self.resume_file)

    def read_saved_state(self, continuing=False):
        """
        Read a saved state of the sampler to disk.

        The required information to reconstruct the state of the run is read
        from a pickle file.
        This currently adds the whole chain to the sampler.
        We then remove the old checkpoint and write all unnecessary items back
        to disk.
        FIXME: Load only the necessary quantities, rather than read/write?

        Parameters
        ----------
        sampler: `dynesty.NestedSampler`
            NestedSampler instance to reconstruct from the saved state.
        continuing: bool
            Whether the run is continuing or terminating, if True, the loaded
            state is mostly written back to disk.
        """

        if os.path.isfile(self.resume_file):
            logger.info("Reading resume file {}".format(self.resume_file))
            try:
                with open(self.resume_file, 'rb') as file:
                    saved = pickle.load(file)
                logger.info(
                    "Succesfuly read resume file {}".format(self.resume_file))
            except EOFError as e:
                logger.warning("Resume file reading failed with error {}".format(e))
                return False

            self.sampler.saved_u = list(saved['unit_cube_samples'])
            self.sampler.saved_v = list(saved['physical_samples'])
            self.sampler.saved_logl = list(saved['sample_likelihoods'])
            self.sampler.saved_logvol = list(saved['sample_log_volume'])
            self.sampler.saved_logwt = list(saved['sample_log_weights'])
            self.sampler.saved_logz = list(saved['cumulative_log_evidence'])
            self.sampler.saved_logzvar = list(saved['cumulative_log_evidence_error'])
            self.sampler.saved_id = list(saved['id'])
            self.sampler.saved_it = list(saved['it'])
            self.sampler.saved_nc = list(saved['nc'])
            self.sampler.saved_boundidx = list(saved['boundidx'])
            self.sampler.saved_bounditer = list(saved['bounditer'])
            self.sampler.saved_scale = list(saved['scale'])
            self.sampler.saved_h = list(saved['cumulative_information'])
            self.sampler.ncall = saved['ncall']
            self.sampler.live_logl = list(saved['live_logl'])
            self.sampler.it = saved['iteration'] + 1
            self.sampler.live_u = saved['live_u']
            self.sampler.live_v = saved['live_v']
            self.sampler.nlive = saved['nlive']
            self.sampler.live_bound = saved['live_bound']
            self.sampler.live_it = saved['live_it']
            self.sampler.added_live = saved['added_live']
            self.sampling_time += datetime.timedelta(seconds=saved['sampling_time'])
            return True

        else:
            logger.debug(
                "No resume file {}".format(self.resume_file))
            return False

    def write_current_state_and_exit(self, signum=None, frame=None):
        logger.warning("Run terminated with signal {}".format(signum))
        self.write_current_state(plot=False)
        sys.exit(130)

    def write_current_state(self, plot=True):
        """
        Write the current state of the sampler to disk.

        The required information to reconstruct the state of the run are written
        to an hdf5 file.
        All but the most recent removed live point in the chain are removed from
        the sampler to reduce memory usage.
        This means it is necessary to not append the first live point to the
        file if updating a previous checkpoint.

        Parameters
        ----------
        sampler: `dynesty.NestedSampler`
            NestedSampler to write to disk.
        """
        check_directory_exists_and_if_not_mkdir(self.outdir)
        logger.info("Writing checkpoint file {}".format(self.resume_file))

        end_time = datetime.datetime.now()
        self.sampling_time += end_time - self.start_time
        self.start_time = end_time

        current_state = dict(
            unit_cube_samples=self.sampler.saved_u,
            physical_samples=self.sampler.saved_v,
            sample_likelihoods=self.sampler.saved_logl,
            sample_log_volume=self.sampler.saved_logvol,
            sample_log_weights=self.sampler.saved_logwt,
            cumulative_log_evidence=self.sampler.saved_logz,
            cumulative_log_evidence_error=self.sampler.saved_logzvar,
            cumulative_information=self.sampler.saved_h,
            id=self.sampler.saved_id,
            it=self.sampler.saved_it,
            nc=self.sampler.saved_nc,
            boundidx=self.sampler.saved_boundidx,
            bounditer=self.sampler.saved_bounditer,
            scale=self.sampler.saved_scale,
            sampling_time=self.sampling_time.total_seconds()
        )

        current_state.update(
            ncall=self.sampler.ncall, live_logl=self.sampler.live_logl,
            iteration=self.sampler.it - 1, live_u=self.sampler.live_u,
            live_v=self.sampler.live_v, nlive=self.sampler.nlive,
            live_bound=self.sampler.live_bound, live_it=self.sampler.live_it,
            added_live=self.sampler.added_live
        )

        try:
            weights = np.exp(current_state['sample_log_weights'] -
                             current_state['cumulative_log_evidence'][-1])
            from dynesty.utils import resample_equal

            current_state['posterior'] = resample_equal(
                np.array(current_state['physical_samples']), weights)
            current_state['search_parameter_keys'] = self.search_parameter_keys
        except ValueError:
            logger.debug("Unable to create posterior")

        with open(self.resume_file, 'wb') as file:
            pickle.dump(current_state, file)

        if plot and self.check_point_plot:
            import dynesty.plotting as dyplot
            labels = [label.replace('_', ' ') for label in self.search_parameter_keys]
            filename = "{}/{}_checkpoint_trace.png".format(self.outdir, self.label)
            try:
                fig = dyplot.traceplot(self.sampler.results, labels=labels)[0]
                fig.tight_layout()
                fig.savefig(filename)
                plt.close('all')
            except (RuntimeError, np.linalg.linalg.LinAlgError, ValueError) as e:
                logger.warning(e)
                logger.warning('Failed to create dynesty state plot at checkpoint')

    def generate_trace_plots(self, dynesty_results):
        check_directory_exists_and_if_not_mkdir(self.outdir)
        filename = '{}/{}_trace.png'.format(self.outdir, self.label)
        logger.debug("Writing trace plot to {}".format(filename))
        from dynesty import plotting as dyplot
        fig, axes = dyplot.traceplot(dynesty_results,
                                     labels=self.result.parameter_labels)
        fig.tight_layout()
        fig.savefig(filename)

    def _run_test(self):
        import dynesty
        import pandas as pd
        self.sampler = dynesty.NestedSampler(
            loglikelihood=self.log_likelihood,
            prior_transform=self.prior_transform,
            ndim=self.ndim, **self.sampler_init_kwargs)
        sampler_kwargs = self.sampler_function_kwargs.copy()
        sampler_kwargs['maxiter'] = 2

        self.sampler.run_nested(**sampler_kwargs)
        self.result.samples = pd.DataFrame(
            self.priors.sample(100))[self.search_parameter_keys].values
        self.result.log_evidence = np.nan
        self.result.log_evidence_err = np.nan
        return self.result

    def prior_transform(self, theta):
        """ Prior transform method that is passed into the external sampler.
        cube we map this back to [0, 1].

        Parameters
        ----------
        theta: list
            List of sampled values on a unit interval

        Returns
        -------
        list: Properly rescaled sampled values

        Notes
        -----
        Since dynesty allows periodic parameters to wander outside the unit,
        here we transform them depending of if they should be periodic or
        reflective. For reflective boundaries, theta < 0 you shift to |theta|
        and when theta > 1 you return 2 - theta. For periodic boundaries,
        if theta < 0, you shift to 1-|theta| and when theta > 1 you shift to
        |theta| - 1 (i.e. wrap around).

        """
<<<<<<< HEAD
        theta[self._periodic] = np.mod(theta[self._periodic], 1)
        theta_ref = theta[self._reflective]
        theta[self._reflective] = np.minimum(
            np.maximum(theta_ref, abs(theta_ref)), 2 - theta_ref)
        return self.priors.rescale(self._search_parameter_keys, theta)

    def log_likelihood(self, theta):
        return super(Dynesty, self).log_likelihood(theta, apply_jacobian=True)
=======
        theta[self._reflective] = reflect(theta[self._reflective])
        return self.priors.rescale(self._search_parameter_keys, theta)
>>>>>>> 2cbe009a
<|MERGE_RESOLUTION|>--- conflicted
+++ resolved
@@ -510,16 +510,8 @@
         |theta| - 1 (i.e. wrap around).
 
         """
-<<<<<<< HEAD
-        theta[self._periodic] = np.mod(theta[self._periodic], 1)
-        theta_ref = theta[self._reflective]
-        theta[self._reflective] = np.minimum(
-            np.maximum(theta_ref, abs(theta_ref)), 2 - theta_ref)
-        return self.priors.rescale(self._search_parameter_keys, theta)
-
-    def log_likelihood(self, theta):
-        return super(Dynesty, self).log_likelihood(theta, apply_jacobian=True)
-=======
         theta[self._reflective] = reflect(theta[self._reflective])
         return self.priors.rescale(self._search_parameter_keys, theta)
->>>>>>> 2cbe009a
+
+    def log_likelihood(self, theta):
+        return super(Dynesty, self).log_likelihood(theta, apply_jacobian=True)