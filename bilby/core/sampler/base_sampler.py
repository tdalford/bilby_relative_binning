--- conflicted
+++ resolved
@@ -516,19 +516,17 @@
             logger.info("Using sampler {} with kwargs {}".format(
                 self.__class__.__name__, kwargs_print))
 
-<<<<<<< HEAD
     def log_jacobian(self, theta_dict):
         if self.priors.jacobian is None:
             return 0
         else:
             return np.log(self.priors.jacobian(theta_dict))
-=======
+
     def calc_likelihood_count(self):
         if self.likelihood_benchmark:
             self.result.num_likelihood_evaluations = self.likelihood_count.value
         else:
             return None
->>>>>>> 4a340c1e
 
 
 class NestedSampler(Sampler):
