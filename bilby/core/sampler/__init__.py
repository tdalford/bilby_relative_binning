--- conflicted
+++ resolved
@@ -16,11 +16,8 @@
 from .ptmcmc import PTMCMCSampler
 from .pymc3 import Pymc3
 from .pymultinest import Pymultinest
-<<<<<<< HEAD
+from .fake_sampler import FakeSampler
 from . import proposal
-=======
-from .fake_sampler import FakeSampler
->>>>>>> c86cb568
 
 IMPLEMENTED_SAMPLERS = {
     'cpnest': Cpnest, 'dynesty': Dynesty, 'emcee': Emcee, 'nestle': Nestle,
