from collections import OrderedDict
import copy
from inspect import isclass
import numpy as np
import random

from bilby.core.prior import Uniform


class Sample(OrderedDict):

    def __init__(self, dictionary):
        super(Sample, self).__init__(dictionary)

    def __add__(self, other):
        return Sample({key: self[key] + other[key] for key in self.keys()})

    def __sub__(self, other):
        return Sample({key: self[key] - other[key] for key in self.keys()})

    def __mul__(self, other):
        return Sample({key: self[key] * other for key in self.keys()})

    @classmethod
    def from_cpnest_live_point(cls, cpnest_live_point):
        return cls({key: cpnest_live_point.values[i] for i, key in enumerate(cpnest_live_point.names)})

    @classmethod
    def from_external_type(cls, external_sample, sampler_name):
        if sampler_name == 'cpnest':
            return cls.from_cpnest_live_point(external_sample)
        return external_sample


class JumpProposal(object):

    def __init__(self, priors=None):
        """ A generic class for jump proposals

        Parameters
        ----------
        priors: bilby.core.prior.PriorDict
            Dictionary of priors used in this sampling run

        Attributes
        ----------
        log_j: float
            Log Jacobian of the proposal. Characterises whether or not detailed balance
            is preserved. If not, log_j needs to be adjusted accordingly.
        """
        self.priors = priors
        self.log_j = 0.0

    def __call__(self, sample, **kwargs):
        """ A generic wrapper for the jump proposal function

        Parameters
        ----------
        args: Arguments that are going to be passed into the proposal function
        kwargs: Keyword arguments that are going to be passed into the proposal function

        Returns
        -------
        dict: A dictionary with the new samples. Boundary conditions are applied.

        """
        return self._apply_boundaries(sample)

    def _move_reflecting_keys(self, sample):
        keys = [key for key in self.priors.keys() if self.priors[key].boundary == 'reflecting']
        for key in keys:
            if sample[key] > self.priors[key].maximum:
                sample[key] = 2 * self.priors[key].maximum - sample[key]
            elif sample[key] < self.priors[key].minimum:
                sample[key] = 2 * self.priors[key].minimum - sample[key]
        return sample

    def _move_periodic_keys(self, sample):
        keys = [key for key in self.priors.keys() if self.priors[key].boundary == 'periodic']
        for key in keys:
            if sample[key] > self.priors[key].maximum:
                sample[key] = self.priors[key].minimum + sample[key] - self.priors[key].maximum
            elif sample[key] < self.priors[key].minimum:
                sample[key] = self.priors[key].maximum + sample[key] - self.priors[key].minimum
        return sample

    def _apply_boundaries(self, sample):
        sample = self._move_periodic_keys(sample)
        sample = self._move_reflecting_keys(sample)
        return sample


class JumpProposalCycle(object):

    def __init__(self, proposal_functions, weights, cycle_length=100):
        """ A generic wrapper class for proposal cycles

        Parameters
        ----------
        proposal_functions: list
            A list of callable proposal functions/objects
        weights: list
            A list of integer weights for the respective proposal functions
        cycle_length: int, optional
            Length of the proposal cycle
        """
        self.proposal_functions = proposal_functions
        self.weights = weights
        self.cycle_length = cycle_length
        self._index = 0
        self._cycle = np.array([])
        self.update_cycle()

    def __call__(self, **kwargs):
        proposal = self._cycle[self.index]
        self._index = (self.index + 1) % self.cycle_length
        return proposal(**kwargs)

    def __len__(self):
        return len(self.proposal_functions)

    def update_cycle(self):
        self._cycle = np.random.choice(self.proposal_functions, size=self.cycle_length,
                                       p=self.weights, replace=True)

    @property
    def proposal_functions(self):
        return self._proposal_functions

    @proposal_functions.setter
    def proposal_functions(self, proposal_functions):
        for i, proposal in enumerate(proposal_functions):
            if isclass(proposal):
                proposal_functions[i] = proposal()
        self._proposal_functions = proposal_functions

    @property
    def index(self):
        return self._index

    @property
    def weights(self):
        """

        Returns
        -------
        Normalised proposal weights

        """
        return np.array(self._weights) / np.sum(np.array(self._weights))

    @weights.setter
    def weights(self, weights):
        assert len(weights) == len(self.proposal_functions)
        self._weights = weights

    @property
    def unnormalised_weights(self):
        return self._weights


class NormJump(JumpProposal):
    def __init__(self, step_size, priors=None):
        """
        A normal distributed step centered around the old sample

        Parameters
        ----------
        step_size: float
            The scalable step size
        priors:
            See superclass
        """
        super(NormJump, self).__init__(priors)
        self.step_size = step_size

    def __call__(self, sample, **kwargs):
        for key in sample.keys():
            sample[key] = np.random.normal(sample[key], self.step_size)
        return super(NormJump, self).__call__(sample)


class EnsembleWalk(JumpProposal):

    def __init__(self, random_number_generator=random.random, n_points=3, priors=None,
                 **random_number_generator_args):
        """
        An ensemble walk
        Parameters
        ----------
        random_number_generator: func, optional
            A random number generator. Default is random.random
        n_points: int, optional
            Number of points in the ensemble to average over. Default is 3.
        priors:
            See superclass
        random_number_generator_args:
            Additional keyword arguments for the random number generator
        """
        super(EnsembleWalk, self).__init__(priors)
        self.random_number_generator = random_number_generator
        self.n_points = n_points
        self.random_number_generator_args = random_number_generator_args

<<<<<<< HEAD
    def __call__(self, sample, coordinates, *args, **kwargs):
        out = copy.copy(sample)
        subset = random.sample(coordinates, self.n_points)
        center_of_mass = reduce(type(sample).__add__, subset) / float(self.n_points)
=======
    def __call__(self, sample, **kwargs):
        subset = random.sample(kwargs['coordinates'], self.n_points)
        for i in range(len(subset)):
            subset[i] = Sample.from_external_type(subset[i], kwargs['sampler_name'])
        center_of_mass = self.get_center_of_mass(subset)
>>>>>>> 0c10dce8
        for x in subset:
            sample += (x - center_of_mass) * self.random_number_generator(**self.random_number_generator_args)
        return super(EnsembleWalk, self).__call__(sample)

    @staticmethod
    def get_center_of_mass(subset):
        return {key: np.mean([c[key] for c in subset]) for key in subset[0].keys()}


class EnsembleStretch(JumpProposal):

    def __init__(self, scale=2.0, priors=None):
        """
        Stretch move. Calculates the log Jacobian which can be used in cpnest to bias future moves.

        Parameters
        ----------
        scale: float, optional
            Stretching scale. Default is 2.0.
        """
        super(EnsembleStretch, self).__init__(priors)
        self.scale = scale

    def __call__(self, sample, **kwargs):
        second_sample = random.choice(kwargs['coordinates'])
        second_sample = Sample.from_external_type(second_sample, kwargs['sampler_name'])
        step = random.uniform(-1, 1) * np.log(self.scale)
        sample = second_sample + (sample - second_sample) * np.exp(step)
        self.log_j = len(sample) * step
        return super(EnsembleStretch, self).__call__(sample)


class DifferentialEvolution(JumpProposal):

    def __init__(self, sigma=1e-4, mu=1.0, priors=None):
        """
        Differential evolution step. Takes two elements from the existing coordinates and differentially evolves the
        old sample based on them using some Gaussian randomisation in the step.

        Parameters
        ----------
        sigma: float, optional
            Random spread in the evolution step. Default is 1e-4
        mu: float, optional
            Scale of the randomization. Default is 1.0
        """
        super(DifferentialEvolution, self).__init__(priors)
        self.sigma = sigma
        self.mu = mu

    def __call__(self, sample, **kwargs):
        a, b = random.sample(kwargs['coordinates'], 2)
        sample = sample + (b - a) * random.gauss(self.mu, self.sigma)
        return super(DifferentialEvolution, self).__call__(sample)


class EnsembleEigenVector(JumpProposal):

    def __init__(self, priors=None):
        """
        Ensemble step based on the ensemble eigenvectors.

        Parameters
        ----------
        priors:
            See superclass
        """
        super(EnsembleEigenVector, self).__init__(priors)
        self.eigen_values = None
        self.eigen_vectors = None
        self.covariance = None

    def update_eigenvectors(self, coordinates):
        if coordinates is None:
            return
        elif len(coordinates[0]) == 1:
            self._set_1_d_eigenvectors(coordinates)
        else:
            self._set_n_d_eigenvectors(coordinates)

    def _set_1_d_eigenvectors(self, coordinates):
        n_samples = len(coordinates)
        key = coordinates[0].keys()[0]
        variance = np.var([coordinates[j][key] for j in range(n_samples)])
        self.eigen_values = np.atleast_1d(variance)
        self.covariance = self.eigen_values
        self.eigen_vectors = np.eye(1)

    def _set_n_d_eigenvectors(self, coordinates):
        n_samples = len(coordinates)
        dim = len(coordinates[0])
        cov_array = np.zeros((dim, n_samples))
        for i, key in enumerate(coordinates[0].keys()):
            for j in range(n_samples):
                cov_array[i, j] = coordinates[j][key]
        self.covariance = np.cov(cov_array)
        self.eigen_values, self.eigen_vectors = np.linalg.eigh(self.covariance)

    def __call__(self, sample, **kwargs):
        self.update_eigenvectors(kwargs['coordinates'])
        i = random.randrange(len(sample))
        jump_size = np.sqrt(np.fabs(self.eigen_values[i])) * random.gauss(0, 1)
        for j, key in enumerate(sample.keys()):
            sample[key] += jump_size * self.eigen_vectors[j, i]
        return super(EnsembleEigenVector, self).__call__(sample)


class SkyLocationWanderJump(JumpProposal):
    """
    Jump proposal for wandering over the sky location. Does a Gaussian step in
    RA and DEC depending on the temperature.
    """

    def __call__(self, sample, **kwargs):
        temperature = 1 / kwargs.get('inverse_temperature', 1.0)
        sigma = np.sqrt(temperature) / 2 / np.pi
        sample['ra'] += random.gauss(0, sigma)
        sample['dec'] += random.gauss(0, sigma)
        return super(SkyLocationWanderJump, self).__call__(sample)


class CorrelatedPolarisationPhaseJump(JumpProposal):
    """
    Correlated polarisation/phase jump proposal. Jumps between degenerate phi/psi regions.
    """

    def __call__(self, sample, **kwargs):
        alpha = sample['psi'] + sample['phase']
        beta = sample['psi'] - sample['phase']

        draw = random.random()
        if draw < 0.5:
            alpha = 3.0 * np.pi * random.random()
        else:
            beta = 3.0 * np.pi * random.random() - 2 * np.pi
        sample['psi'] = (alpha + beta) * 0.5
        sample['phase'] = (alpha - beta) * 0.5
        return super(CorrelatedPolarisationPhaseJump, self).__call__(sample)


class PolarisationPhaseJump(JumpProposal):
    """
    Correlated polarisation/phase jump proposal. Jumps between degenerate phi/psi regions.
    """

    def __call__(self, sample, **kwargs):
        sample['phase'] += np.pi
        sample['psi'] += np.pi / 2
        return super(PolarisationPhaseJump, self).__call__(sample)


class DrawFlatPrior(JumpProposal):
    """
    Draws a proposal from the flattened prior distribution.
    """

    def __call__(self, sample, **kwargs):
        sample = _draw_from_flat_priors(sample, self.priors)
        return super(DrawFlatPrior, self).__call__(sample)


class DrawApproxPrior(JumpProposal):

    def __init__(self, priors, analytic_test=True):
        """ Draws new sample from the prior distribution.

        Parameters
        ----------
        priors:
            See superclass
        analytic_test: bool, optional
            Draw from flat priors if True; Draw from defined priors if false
        """
        super(DrawApproxPrior, self).__init__(priors)
        self.analytic_test = analytic_test

    def __call__(self, sample, **kwargs):
        if self.analytic_test:
            sample = _draw_from_flat_priors(sample, self.priors)
        else:
            sample = Sample({key: self.priors[key].sample() for key in self.priors.keys()})
            log_backward_jump = approx_log_prior(sample)
            self.log_j = log_backward_jump - approx_log_prior(sample)
        return super(DrawApproxPrior, self).__call__(sample)


def _draw_from_flat_priors(sample, priors):
    for key in sample.keys():
        flat_prior = Uniform(priors[key].minimum, priors[key].maximum, priors[key].name)
        sample[key] = flat_prior.sample()
    return sample


def approx_log_prior(sample):
    """ TODO: Make sure this was correctly translated from LALInference

    Parameters
    ----------
    sample: dict

    Returns
    -------
    An approximation for the log prior
    """
    log_p = 0
    if 'chirp_mass' in sample.keys():
        log_p += -11.0 / 6.0 * np.log(sample['chirp_mass'])

    if 'luminosity_distance' in sample.keys():
        log_p += 2 * np.log(sample['luminosity_distance'])

    if 'dec' in sample.keys():
        log_p += np.log(np.cos(sample['dec']))

    if 'tilt_1' in sample.keys():
        log_p += np.log(np.abs(np.sin(sample['tilt_1'])))

    if 'tilt_2' in sample.keys():
        log_p += np.log(np.abs(np.sin(sample['tilt_2'])))

    return log_p<|MERGE_RESOLUTION|>--- conflicted
+++ resolved
@@ -202,18 +202,11 @@
         self.n_points = n_points
         self.random_number_generator_args = random_number_generator_args
 
-<<<<<<< HEAD
-    def __call__(self, sample, coordinates, *args, **kwargs):
-        out = copy.copy(sample)
-        subset = random.sample(coordinates, self.n_points)
-        center_of_mass = reduce(type(sample).__add__, subset) / float(self.n_points)
-=======
     def __call__(self, sample, **kwargs):
         subset = random.sample(kwargs['coordinates'], self.n_points)
         for i in range(len(subset)):
             subset[i] = Sample.from_external_type(subset[i], kwargs['sampler_name'])
         center_of_mass = self.get_center_of_mass(subset)
->>>>>>> 0c10dce8
         for x in subset:
             sample += (x - center_of_mass) * self.random_number_generator(**self.random_number_generator_args)
         return super(EnsembleWalk, self).__call__(sample)
