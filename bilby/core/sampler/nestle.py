from __future__ import absolute_import

import numpy as np
from pandas import DataFrame

from .base_sampler import NestedSampler


class Nestle(NestedSampler):
    """bilby wrapper `nestle.Sampler` (http://kylebarbary.com/nestle/)

    All positional and keyword arguments (i.e., the args and kwargs) passed to
    `run_sampler` will be propagated to `nestle.sample`, see documentation for
    that function for further help. Under Other Parameters, we list commonly
    used kwargs and the bilby defaults

    Other Parameters
    ----------------
    npoints: int
        The number of live points, note this can also equivalently be given as
        one of [nlive, nlives, n_live_points]
    method: {'classic', 'single', 'multi'} ('multi')
        Method used to select new points
    verbose: Bool
        If true, print information information about the convergence during
        sampling

    """
    default_kwargs = dict(verbose=True, method='multi', npoints=500,
                          update_interval=None, npdim=None, maxiter=None,
                          maxcall=None, dlogz=None, decline_factor=None,
                          rstate=None, callback=None)

    def _translate_kwargs(self, kwargs):
        if 'npoints' not in kwargs:
            for equiv in self.npoints_equiv_kwargs:
                if equiv in kwargs:
                    kwargs['npoints'] = kwargs.pop(equiv)

    def _verify_kwargs_against_default_kwargs(self):
        if self.kwargs['verbose']:
            import nestle
            self.kwargs['callback'] = nestle.print_progress
            self.kwargs.pop('verbose')
        NestedSampler._verify_kwargs_against_default_kwargs(self)

    def run_sampler(self):
        """ Runs Nestle sampler with given kwargs and returns the result

        Returns
        -------
        bilby.core.result.Result: Packaged information about the result

        """
        import nestle
        out = nestle.sample(
            loglikelihood=self.log_likelihood,
            prior_transform=self.prior_transform,
            ndim=self.ndim, **self.kwargs)
        print("")

        self.result.sampler_output = out
        self.result.samples = nestle.resample_equal(out.samples, out.weights)
        self.result.nested_samples = DataFrame(
            out.samples, columns=self.search_parameter_keys)
        self.result.nested_samples['weights'] = out.weights
        self.result.nested_samples['log_likelihood'] = out.logl
        self.result.log_likelihood_evaluations = self.reorder_loglikelihoods(
            unsorted_loglikelihoods=out.logl, unsorted_samples=out.samples,
            sorted_samples=self.result.samples)
        self.result.log_evidence = out.logz
        self.result.log_evidence_err = out.logzerr
        self.calc_likelihood_count()
        return self.result

    def _run_test(self):
        """
        Runs to test whether the sampler is properly running with the given
        kwargs without actually running to the end

        Returns
        -------
        bilby.core.result.Result: Dummy container for sampling results.

        """
        import nestle
        kwargs = self.kwargs.copy()
        kwargs['maxiter'] = 2
        nestle.sample(
            loglikelihood=self.log_likelihood,
            prior_transform=self.prior_transform,
            ndim=self.ndim, **kwargs)
        self.result.samples = np.random.uniform(0, 1, (100, self.ndim))
        self.result.log_evidence = np.nan
        self.result.log_evidence_err = np.nan
<<<<<<< HEAD
        return self.result

    def log_likelihood(self, theta):
        return super(Nestle, self).log_likelihood(theta, apply_jacobian=True)
=======
        self.calc_likelihood_count()
        return self.result
>>>>>>> 4a340c1e
<|MERGE_RESOLUTION|>--- conflicted
+++ resolved
@@ -93,12 +93,8 @@
         self.result.samples = np.random.uniform(0, 1, (100, self.ndim))
         self.result.log_evidence = np.nan
         self.result.log_evidence_err = np.nan
-<<<<<<< HEAD
+        self.calc_likelihood_count()
         return self.result
 
     def log_likelihood(self, theta):
-        return super(Nestle, self).log_likelihood(theta, apply_jacobian=True)
-=======
-        self.calc_likelihood_count()
-        return self.result
->>>>>>> 4a340c1e
+        return super(Nestle, self).log_likelihood(theta, apply_jacobian=True)