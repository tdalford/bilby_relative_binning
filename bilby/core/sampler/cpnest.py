--- conflicted
+++ resolved
@@ -40,13 +40,8 @@
 
     """
     default_kwargs = dict(verbose=1, nthreads=1, nlive=500, maxmcmc=1000,
-<<<<<<< HEAD
-                          seed=None, poolsize=100, nhamiltonian=0, resume=False,
+                          seed=None, poolsize=100, nhamiltonian=0, resume=True,
                           output=None, proposals=None)
-=======
-                          seed=None, poolsize=100, nhamiltonian=0, resume=True,
-                          output=None)
->>>>>>> 6d75938a
 
     def _translate_kwargs(self, kwargs):
         if 'nlive' not in kwargs:
