--- conflicted
+++ resolved
@@ -16,10 +16,6 @@
     gammaln, gammainc, gammaincinv, stdtr, stdtrit, betaln, btdtr, btdtri
 from matplotlib.cbook import flatten
 
-<<<<<<< HEAD
-from .utils import BilbyJsonEncoder, decode_bilby_json
-=======
->>>>>>> 2095b46e
 from .utils import (
     BilbyJsonEncoder, decode_bilby_json,
     import_from_string, logger, infer_args_from_method,
@@ -194,11 +190,8 @@
                     module = __name__
                 cls = getattr(import_module(module), cls, cls)
                 if key.lower() in ["conversion_function", "jacobian"]:
-<<<<<<< HEAD
                     if isinstance(cls, str):
                         raise ImportError("Cannot import {}: {}".format(key, cls))
-=======
->>>>>>> 2095b46e
                     setattr(self, key, cls)
                 elif (cls.__name__ in ['MultivariateGaussianDist',
                                        'MultivariateNormalDist']):
