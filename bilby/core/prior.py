from __future__ import division

import re
from importlib import import_module
import os
from collections import OrderedDict
from future.utils import iteritems
import json
from io import open as ioopen

import numpy as np
import scipy.stats
from scipy.integrate import cumtrapz
from scipy.interpolate import interp1d
from scipy.special import erf, erfinv
from matplotlib.cbook import flatten

# Keep import bilby statement, it is necessary for some eval() statements
<<<<<<< HEAD
import bilby  # noqa
from .utils import (
    import_from_string, logger, infer_args_from_method,
    check_directory_exists_and_if_not_mkdir)
=======
from .utils import BilbyJsonEncoder, decode_bilby_json
from .utils import (
    check_directory_exists_and_if_not_mkdir,
    infer_args_from_method, logger
)
>>>>>>> 2cbe009a


class PriorDict(OrderedDict):
    def __init__(self, dictionary=None, filename=None,
                 conversion_function=None, jacobian=None):
        """ A set of priors

        Parameters
        ----------
        dictionary: Union[dict, str, None]
            If given, a dictionary to generate the prior set.
        filename: Union[str, None]
            If given, a file containing the prior to generate the prior set.
        conversion_function: func
            Function to convert between sampled parameters and constraints.
            Default is no conversion.
        jacobian: func, optional
            Jacobian for converting parameters defined in the prior to
            parameters used during sampling. The function should take a
            dictionary and return the determinant of the Jacobian matrix.
            Note, if the prior is not separable, this can add degeneracy.
            Rescaling of the prior will probably no longer make sense when
            using non-trivial Jacobians.
            Default is None will not apply a Jacobian
        """
        super(PriorDict, self).__init__()
        if isinstance(dictionary, dict):
            self.from_dictionary(dictionary)
        elif type(dictionary) is str:
            logger.debug('Argument "dictionary" is a string.' +
                         ' Assuming it is intended as a file name.')
            self.from_file(dictionary)
        elif type(filename) is str:
            self.from_file(filename)
        elif dictionary is not None:
            raise ValueError("PriorDict input dictionary not understood")

        self.convert_floats_to_delta_functions()

        if conversion_function is not None:
            self.conversion_function = conversion_function
        else:
            self.conversion_function = self.default_conversion_function
        self._total_samples = 0
        self._accepted_samples = 0

        if not hasattr(self, 'jacobian'):
            self.jacobian = jacobian

    def evaluate_constraints(self, sample):
        out_sample = self.conversion_function(sample)
        prob = np.ones_like(list(sample.values())[0])
        for key in self:
            if isinstance(self[key], Constraint) and key in out_sample:
                prob *= self[key].prob(out_sample[key])
        return prob

    def default_conversion_function(self, sample):
        """
        Placeholder parameter conversion function.

        Parameters
        ----------
        sample: dict
            Dictionary to convert

        Returns
        -------
        sample: dict
            Same as input
        """
        return sample

    def to_file(self, outdir, label):
        """ Write the prior distribution to file.

        Parameters
        ----------
        outdir: str
            output directory name
        label: str
            Output file naming scheme
        """

        check_directory_exists_and_if_not_mkdir(outdir)
        prior_file = os.path.join(outdir, "{}.prior".format(label))
        logger.debug("Writing priors to {}".format(prior_file))
        mvgs = []
        with open(prior_file, "w") as outfile:
            for key in self.keys():
                if isinstance(self[key], MultivariateGaussian):
                    mvgname = '_'.join(self[key].mvg.names) + '_mvg'
                    if mvgname not in mvgs:
                        mvgs.append(mvgname)
                        outfile.write(
                            "{} = {}\n".format(mvgname, self[key].mvg))
                    mvgstr = repr(self[key].mvg)
                    priorstr = repr(self[key])
                    outfile.write(
                        "{} = {}\n".format(key, priorstr.replace(mvgstr,
                                                                 mvgname)))
                else:
                    outfile.write(
                        "{} = {}\n".format(key, self[key]))

    def _get_json_dict(self):
        self.convert_floats_to_delta_functions()
        total_dict = {key: json.loads(self[key].to_json()) for key in self}
        total_dict["__prior_dict__"] = True
        total_dict["__module__"] = self.__module__
        total_dict["__name__"] = self.__class__.__name__
        return total_dict

    def to_json(self, outdir, label):
        check_directory_exists_and_if_not_mkdir(outdir)
        prior_file = os.path.join(outdir, "{}_prior.json".format(label))
        logger.debug("Writing priors to {}".format(prior_file))
        with open(prior_file, "w") as outfile:
            json.dump(self._get_json_dict(), outfile, cls=BilbyJsonEncoder,
                      indent=2)

    def from_file(self, filename):
        """ Reads in a prior from a file specification

        Parameters
        ----------
        filename: str
            Name of the file to be read in

        Notes
        -----
        Lines beginning with '#' or empty lines will be ignored.
<<<<<<< HEAD

        The conversion function and jacobian will be set from those names.
=======
        Priors can be loaded from:
            bilby.core.prior as, e.g.,    foo = Uniform(minimum=0, maximum=1)
            floats, e.g.,                 foo = 1
            bilby.gw.prior as, e.g.,      foo = bilby.gw.prior.AlignedSpin()
            other external modules, e.g., foo = my.module.CustomPrior(...)
>>>>>>> 2cbe009a
        """

        comments = ['#', '\n']
        prior = dict()
        mvgdict = dict(inf=np.inf)  # evaluate inf as np.inf
        with ioopen(filename, 'r', encoding='unicode_escape') as f:
            for line in f:
                if line[0] in comments:
                    continue
<<<<<<< HEAD
                line = line.replace(' ', '').strip()
                elements = line.split('=')
                key = elements[0]
                if key in ["conversion_function", "jacobian"]:
                    try:
                        func = import_from_string(elements[1])
                        setattr(self, key, func)
                    except AttributeError:
                        raise AttributeError(
                            'Cannot find {} {}'.format(key, elements[1]))
                else:
                    val = '='.join(elements[1:])
                    try:
                        prior[key] = eval(val)
                    except TypeError as e:
                        raise TypeError(
                            "Unable to parse dictionary file {}, bad line: "
                            "{} = {}. Error message {}".format(
=======
                line.replace(' ', '')
                elements = line.split('=')
                key = elements[0].replace(' ', '')
                val = '='.join(elements[1:]).strip()
                cls = val.split('(')[0]
                args = '('.join(val.split('(')[1:])[:-1]
                try:
                    prior[key] = DeltaFunction(peak=float(cls))
                    logger.debug("{} converted ot DeltaFunction prior".format(
                        key))
                    continue
                except ValueError:
                    pass
                if "." in cls:
                    module = '.'.join(cls.split('.')[:-1])
                    cls = cls.split('.')[-1]
                else:
                    module = __name__
                cls = getattr(import_module(module), cls, cls)
                if key.lower() == "conversion_function":
                    setattr(self, key, cls)
                elif (cls.__name__ in ['MultivariateGaussianDist',
                                       'MultivariateNormalDist']):
                    if key not in mvgdict:
                        mvgdict[key] = eval(val, None, mvgdict)
                elif (cls.__name__ in ['MultivariateGaussian',
                                       'MultivariateNormal']):
                    prior[key] = eval(val, None, mvgdict)
                else:
                    try:
                        prior[key] = cls.from_repr(args)
                    except TypeError as e:
                        raise TypeError(
                            "Unable to parse dictionary file {}, bad line: {} "
                            "= {}. Error message {}".format(
>>>>>>> 2cbe009a
                                filename, key, val, e))
        self.update(prior)

    @classmethod
    def _get_from_json_dict(cls, prior_dict):
        try:
            cls == getattr(
                import_module(prior_dict["__module__"]),
                prior_dict["__name__"])
        except ImportError:
            logger.debug("Cannot import prior module {}.{}".format(
                prior_dict["__module__"], prior_dict["__name__"]
            ))
        except KeyError:
            logger.debug("Cannot find module name to load")
        for key in ["__module__", "__name__", "__prior_dict__"]:
            if key in prior_dict:
                del prior_dict[key]
        obj = cls(dict())
        obj.from_dictionary(prior_dict)
        return obj

    @classmethod
    def from_json(cls, filename):
        """ Reads in a prior from a json file

        Parameters
        ----------
        filename: str
            Name of the file to be read in
        """
        with open(filename, "r") as ff:
            obj = json.load(ff, object_hook=decode_bilby_json)
        return obj

    def from_dictionary(self, dictionary):
        for key, val in iteritems(dictionary):
            if isinstance(val, str):
                try:
                    prior = eval(val)
                    if isinstance(prior, (Prior, float, int, str)):
                        val = prior
                except (NameError, SyntaxError, TypeError):
                    logger.debug(
                        "Failed to load dictionary value {} correctly"
                        .format(key))
                    pass
            elif isinstance(val, dict):
                logger.warning(
                    'Cannot convert {} into a prior object. '
                    'Leaving as dictionary.'.format(key))
            self[key] = val

    def convert_floats_to_delta_functions(self):
        """ Convert all float parameters to delta functions """
        for key in self:
            if isinstance(self[key], Prior):
                continue
            elif isinstance(self[key], float) or isinstance(self[key], int):
                self[key] = DeltaFunction(self[key])
                logger.debug(
                    "{} converted to delta function prior.".format(key))
            else:
                logger.debug(
                    "{} cannot be converted to delta function prior."
                    .format(key))

    def fill_priors(self, likelihood, default_priors_file=None):
        """
        Fill dictionary of priors based on required parameters of likelihood

        Any floats in prior will be converted to delta function prior. Any
        required, non-specified parameters will use the default.

        Note: if `likelihood` has `non_standard_sampling_parameter_keys`, then
        this will set-up default priors for those as well.

        Parameters
        ----------
        likelihood: bilby.likelihood.GravitationalWaveTransient instance
            Used to infer the set of parameters to fill the prior with
        default_priors_file: str, optional
            If given, a file containing the default priors.


        Returns
        -------
        prior: dict
            The filled prior dictionary

        """

        self.convert_floats_to_delta_functions()

        missing_keys = set(likelihood.parameters) - set(self.keys())

        for missing_key in missing_keys:
            if not self.test_redundancy(missing_key):
                default_prior = create_default_prior(missing_key, default_priors_file)
                if default_prior is None:
                    set_val = likelihood.parameters[missing_key]
                    logger.warning(
                        "Parameter {} has no default prior and is set to {}, this"
                        " will not be sampled and may cause an error."
                        .format(missing_key, set_val))
                else:
                    self[missing_key] = default_prior

        for key in self:
            self.test_redundancy(key)

    def sample(self, size=None):
        """Draw samples from the prior set

        Parameters
        ----------
        size: int or tuple of ints, optional
            See numpy.random.uniform docs

        Returns
        -------
        dict: Dictionary of the samples
        """
        return self.sample_subset_constrained(keys=list(self.keys()), size=size)

    def sample_subset(self, keys=iter([]), size=None):
        """Draw samples from the prior set for parameters which are not a DeltaFunction

        Parameters
        ----------
        keys: list
            List of prior keys to draw samples from
        size: int or tuple of ints, optional
            See numpy.random.uniform docs

        Returns
        -------
        dict: Dictionary of the drawn samples
        """
        self.convert_floats_to_delta_functions()
        samples = dict()
        for key in keys:
            if isinstance(self[key], Prior):
                if isinstance(self[key], Constraint):
                    continue
                else:
                    samples[key] = self[key].sample(size=size)
            else:
                logger.debug('{} not a known prior.'.format(key))
        return samples

    def sample_subset_constrained(self, keys=iter([]), size=None):
        """
        Sample for the specified parameters while applying any constraints and
        applying the jacobian if applicable.

        If multiple samples are requested the number of samples generated is
        increased by a factor of the previous sampling efficiency and a
        (somewhat arbitrary) expansion factor.

        Parameters
        ----------
        keys: list
            names of the priors to sample from
        size: (int, tuple, optional)
            shape of the samples to return, default is one sample

        Returns
        -------
        all_samples: dict
            dictionary of samples from the prior
        """
        if size is None or size == 1:
            while True:
                sample = self.sample_subset(keys=keys, size=size)
                if self.evaluate_constraints(sample):
                    return sample
        else:
            needed = np.prod(size)
            generated = 0
            all_samples = {key: np.array([]) for key in keys}
            expansion = 1.1
            while generated < needed:
                n_samples = int(
                    (needed - generated) / self.acceptance * expansion)
                samples = self.sample_subset(keys=keys, size=n_samples)
                constraint = np.array(
                    self.evaluate_constraints(samples), dtype=bool)
                if self.jacobian is not None:
                    jacobians = self.jacobian(samples)
                    jacobian_cut = jacobians > np.random.uniform(
                        0, max(jacobians), len(jacobians))
                    constraint = constraint & jacobian_cut
                for key in samples:
                    all_samples[key] = np.hstack(
                        [all_samples[key], samples[key][constraint].flatten()])
                self._total_samples += n_samples
                self._accepted_samples += sum(constraint)
                generated += sum(constraint)
            all_samples = {key: np.reshape(all_samples[key][:needed], size)
                           for key in all_samples
                           if not isinstance(self[key], Constraint)}
            return all_samples

    @property
    def acceptance(self):
        """The acceptance fraction for sampling from a constrained prior"""
        try:
            return self._accepted_samples / self._total_samples
        except ZeroDivisionError:
            return 1

    def prob(self, sample, **kwargs):
        """

        Parameters
        ----------
        sample: dict
            Dictionary of the samples of which we want to have the probability of
        kwargs:
            The keyword arguments are passed directly to `np.product`

        Returns
        -------
        float: Joint probability of all individual sample probabilities

        """
        prob = np.product([self[key].prob(sample[key])
                           for key in sample], **kwargs)

        if self.jacobian is not None:
            prob *= self.jacobian(sample)

        if np.all(prob == 0.):
            return prob
        else:
            if isinstance(prob, float):
                if self.evaluate_constraints(sample):
                    return prob
                else:
                    return 0.
            else:
                constrained_prob = np.zeros_like(prob)
                keep = np.array(self.evaluate_constraints(sample), dtype=bool)
                constrained_prob[keep] = prob[keep]
                return constrained_prob

    def ln_prob(self, sample, axis=None):
        """

        Parameters
        ----------
        sample: dict
            Dictionary of the samples of which to calculate the log probability
        axis: None or int
            Axis along which the summation is performed

        Returns
        -------
        float or ndarray:
            Joint log probability of all the individual sample probabilities

        """
        ln_prob = np.sum([self[key].ln_prob(sample[key])
                          for key in sample], axis=axis)

        if self.jacobian is not None:
            ln_prob += np.log(self.jacobian(sample))

        if np.all(np.isinf(ln_prob)):
            return ln_prob
        else:
            if isinstance(ln_prob, float):
                if self.evaluate_constraints(sample):
                    return ln_prob
                else:
                    return -np.inf
            else:
                constrained_ln_prob = -np.inf * np.ones_like(ln_prob)
                keep = np.array(self.evaluate_constraints(sample), dtype=bool)
                constrained_ln_prob[keep] = ln_prob[keep]
                return constrained_ln_prob

    def rescale(self, keys, theta):
        """Rescale samples from unit cube to prior

        Parameters
        ----------
        keys: list
            List of prior keys to be rescaled
        theta: list
            List of randomly drawn values on a unit cube associated with the prior keys

        Returns
        -------
        list: List of floats containing the rescaled sample
        """
        return list(flatten([self[key].rescale(sample) for key, sample in zip(keys, theta)]))

    def test_redundancy(self, key, disable_logging=False):
        """Empty redundancy test, should be overwritten in subclasses"""
        return False

    def test_has_redundant_keys(self):
        """
        Test whether there are redundant keys in self.

        Return
        ------
        bool: Whether there are redundancies or not
        """
        redundant = False
        for key in self:
            if isinstance(self[key], Constraint):
                continue
            temp = self.copy()
            del temp[key]
            if temp.test_redundancy(key, disable_logging=True):
                logger.warning('{} is a redundant key in this {}.'
                               .format(key, self.__class__.__name__))
                redundant = True
        return redundant

    def copy(self):
        """
        We have to overwrite the copy method as it fails due to the presence of
        defaults.
        """
        return self.__class__(dictionary=OrderedDict(self))


class PriorSet(PriorDict):

    def __init__(self, dictionary=None, filename=None):
        """ DEPRECATED: USE PriorDict INSTEAD"""
        logger.warning("The name 'PriorSet' is deprecated use 'PriorDict' instead")
        super(PriorSet, self).__init__(dictionary, filename)


def create_default_prior(name, default_priors_file=None):
    """Make a default prior for a parameter with a known name.

    Parameters
    ----------
    name: str
        Parameter name
    default_priors_file: str, optional
        If given, a file containing the default priors.

    Return
    ------
    prior: Prior
        Default prior distribution for that parameter, if unknown None is
        returned.
    """

    if default_priors_file is None:
        logger.debug(
            "No prior file given.")
        prior = None
    else:
        default_priors = PriorDict(filename=default_priors_file)
        if name in default_priors.keys():
            prior = default_priors[name]
        else:
            logger.debug(
                "No default prior found for variable {}.".format(name))
            prior = None
    return prior


class Prior(object):
    _default_latex_labels = dict()

    def __init__(self, name=None, latex_label=None, unit=None, minimum=-np.inf,
                 maximum=np.inf, boundary=None):
        """ Implements a Prior object

        Parameters
        ----------
        name: str, optional
            Name associated with prior.
        latex_label: str, optional
            Latex label associated with prior, used for plotting.
        unit: str, optional
            If given, a Latex string describing the units of the parameter.
        minimum: float, optional
            Minimum of the domain, default=-np.inf
        maximum: float, optional
            Maximum of the domain, default=np.inf
        boundary: str, optional
            The boundary condition of the prior, can be 'periodic', 'reflective'
            Currently implemented in cpnest, dynesty and pymultinest.
        """
        self.name = name
        self.latex_label = latex_label
        self.unit = unit
        self.minimum = minimum
        self.maximum = maximum
        self.boundary = boundary

    def __call__(self):
        """Overrides the __call__ special method. Calls the sample method.

        Returns
        -------
        float: The return value of the sample method.
        """
        return self.sample()

    def __eq__(self, other):
        if self.__class__ != other.__class__:
            return False
        if sorted(self.__dict__.keys()) != sorted(other.__dict__.keys()):
            return False
        for key in self.__dict__:
            if type(self.__dict__[key]) is np.ndarray:
                if not np.array_equal(self.__dict__[key], other.__dict__[key]):
                    return False
            elif isinstance(self.__dict__[key], type(scipy.stats.beta(1., 1.))):
                continue
            else:
                if not self.__dict__[key] == other.__dict__[key]:
                    return False
        return True

    def sample(self, size=None):
        """Draw a sample from the prior

        Parameters
        ----------
        size: int or tuple of ints, optional
            See numpy.random.uniform docs

        Returns
        -------
        float: A random number between 0 and 1, rescaled to match the distribution of this Prior

        """
        return self.rescale(np.random.uniform(0, 1, size))

    def rescale(self, val):
        """
        'Rescale' a sample from the unit line element to the prior.

        This should be overwritten by each subclass.

        Parameters
        ----------
        val: Union[float, int, array_like]
            A random number between 0 and 1

        Returns
        -------
        None

        """
        return None

    def prob(self, val):
        """Return the prior probability of val, this should be overwritten

        Parameters
        ----------
        val: Union[float, int, array_like]

        Returns
        -------
        np.nan

        """
        return np.nan

    def cdf(self, val):
        """ Generic method to calculate CDF, can be overwritten in subclass """
        if np.any(np.isinf([self.minimum, self.maximum])):
            raise ValueError(
                "Unable to use the generic CDF calculation for priors with"
                "infinite support")
        x = np.linspace(self.minimum, self.maximum, 1000)
        pdf = self.prob(x)
        cdf = cumtrapz(pdf, x, initial=0)
        interp = interp1d(x, cdf, assume_sorted=True, bounds_error=False,
                          fill_value=(0, 1))
        return interp(val)

    def ln_prob(self, val):
        """Return the prior ln probability of val, this should be overwritten

        Parameters
        ----------
        val: Union[float, int, array_like]

        Returns
        -------
        np.nan

        """
        return np.log(self.prob(val))

    def is_in_prior_range(self, val):
        """Returns True if val is in the prior boundaries, zero otherwise

        Parameters
        ----------
        val: Union[float, int, array_like]

        Returns
        -------
        np.nan

        """
        return (val >= self.minimum) & (val <= self.maximum)

    @staticmethod
    def test_valid_for_rescaling(val):
        """Test if 0 < val < 1

        Parameters
        ----------
        val: Union[float, int, array_like]

        Raises
        -------
        ValueError: If val is not between 0 and 1
        """
        valarray = np.atleast_1d(val)
        tests = (valarray < 0) + (valarray > 1)
        if np.any(tests):
            raise ValueError("Number to be rescaled should be in [0, 1]")

    def __repr__(self):
        """Overrides the special method __repr__.

        Returns a representation of this instance that resembles how it is instantiated.
        Works correctly for all child classes

        Returns
        -------
        str: A string representation of this instance

        """
        prior_name = self.__class__.__name__
        instantiation_dict = self._get_instantiation_dict()
        args = ', '.join(['{}={}'.format(key, repr(instantiation_dict[key]))
                          for key in instantiation_dict])
        return "{}({})".format(prior_name, args)

    @property
    def _repr_dict(self):
        """
        Get a dictionary containing the arguments needed to reproduce this object.
        """
        property_names = {p for p in dir(self.__class__) if isinstance(getattr(self.__class__, p), property)}
        subclass_args = infer_args_from_method(self.__init__)
        dict_with_properties = self.__dict__.copy()
        for key in property_names.intersection(subclass_args):
            dict_with_properties[key] = getattr(self, key)
        return {key: dict_with_properties[key] for key in subclass_args}

    @property
    def is_fixed(self):
        """
        Returns True if the prior is fixed and should not be used in the sampler. Does this by checking if this instance
        is an instance of DeltaFunction.


        Returns
        -------
        bool: Whether it's fixed or not!

        """
        return isinstance(self, (Constraint, DeltaFunction))

    @property
    def latex_label(self):
        """Latex label that can be used for plots.

        Draws from a set of default labels if no label is given

        Returns
        -------
        str: A latex representation for this prior

        """
        return self.__latex_label

    @latex_label.setter
    def latex_label(self, latex_label=None):
        if latex_label is None:
            self.__latex_label = self.__default_latex_label
        else:
            self.__latex_label = latex_label

    @property
    def unit(self):
        return self.__unit

    @unit.setter
    def unit(self, unit):
        self.__unit = unit

    @property
    def latex_label_with_unit(self):
        """ If a unit is specified, returns a string of the latex label and unit """
        if self.unit is not None:
            return "{} [{}]".format(self.latex_label, self.unit)
        else:
            return self.latex_label

    @property
    def minimum(self):
        return self._minimum

    @minimum.setter
    def minimum(self, minimum):
        self._minimum = minimum

    @property
    def maximum(self):
        return self._maximum

    @maximum.setter
    def maximum(self, maximum):
        self._maximum = maximum

    def _get_instantiation_dict(self):
        subclass_args = infer_args_from_method(self.__init__)
        property_names = [p for p in dir(self.__class__)
                          if isinstance(getattr(self.__class__, p), property)]
        dict_with_properties = self.__dict__.copy()
        for key in property_names:
            dict_with_properties[key] = getattr(self, key)
        instantiation_dict = OrderedDict()
        for key in subclass_args:
            instantiation_dict[key] = dict_with_properties[key]
        return instantiation_dict

    @property
    def boundary(self):
        return self._boundary

    @boundary.setter
    def boundary(self, boundary):
        if boundary not in ['periodic', 'reflective', None]:
            raise ValueError('{} is not a valid setting for prior boundaries'.format(boundary))
        self._boundary = boundary

    @property
    def __default_latex_label(self):
        if self.name in self._default_latex_labels.keys():
            label = self._default_latex_labels[self.name]
        else:
            label = self.name
        return label

    def to_json(self):
        return json.dumps(self, cls=BilbyJsonEncoder)

    @classmethod
    def from_json(cls, dct):
        return decode_bilby_json(dct)

    @classmethod
    def from_repr(cls, string):
        """Generate the prior from it's __repr__"""
        return cls._from_repr(string)

    @classmethod
    def _from_repr(cls, string):
        subclass_args = infer_args_from_method(cls.__init__)

        string = string.replace(' ', '')
        kwargs = cls._split_repr(string)
        for key in kwargs:
            val = kwargs[key]
            if key not in subclass_args:
                raise AttributeError('Unknown argument {} for class {}'.format(
                    key, cls.__name__))
            else:
                kwargs[key] = cls._parse_argument_string(val)
        return cls(**kwargs)

    @classmethod
    def _split_repr(cls, string):
        subclass_args = infer_args_from_method(cls.__init__)
        args = string.split(',')
        remove = list()
        for ii, key in enumerate(args):
            if '(' in key:
                jj = ii
                while ')' not in args[jj]:
                    jj += 1
                    args[ii] = ','.join([args[ii], args[jj]]).strip()
                    remove.append(jj)
        remove.reverse()
        for ii in remove:
            del args[ii]
        kwargs = dict()
        for ii, arg in enumerate(args):
            if '=' not in arg:
                logger.debug(
                    'Reading priors with non-keyword arguments is dangerous!')
                key = subclass_args[ii]
                val = arg
            else:
                split_arg = arg.split('=')
                key = split_arg[0]
                val = '='.join(split_arg[1:])
            kwargs[key] = val
        return kwargs

    @classmethod
    def _parse_argument_string(cls, val):
        if re.sub(r'\'.*\'', '', val) in ['r', 'u']:
            # If the val is a latex label like "r"\log(x)"' then ignore it
            pass
        elif '(' in val:
            other_cls = val.split('(')[0]
            vals = '('.join(val.split('(')[1:])[:-1]
            if "." in other_cls:
                module = '.'.join(other_cls.split('.')[:-1])
                other_cls = other_cls.split('.')[-1]
            else:
                module = __name__
            other_cls = getattr(import_module(module), other_cls)
            val = other_cls.from_repr(vals)
        elif "'" in val:
            val = val.strip("'")
        elif val == 'None':
            val = None
        else:
            try:
                val = eval(val, dict(), dict(np=np))
            except NameError:
                raise TypeError()
        return val


class Constraint(Prior):

    def __init__(self, minimum, maximum, name=None, latex_label=None,
                 unit=None):
        super(Constraint, self).__init__(minimum=minimum, maximum=maximum, name=name,
                                         latex_label=latex_label, unit=unit)

    def prob(self, val):
        return (val > self.minimum) & (val < self.maximum)

    def ln_prob(self, val):
        return np.log((val > self.minimum) & (val < self.maximum))


class DeltaFunction(Prior):

    def __init__(self, peak, name=None, latex_label=None, unit=None):
        """Dirac delta function prior, this always returns peak.

        Parameters
        ----------
        peak: float
            Peak value of the delta function
        name: str
            See superclass
        latex_label: str
            See superclass
        unit: str
            See superclass

        """
        super(DeltaFunction, self).__init__(name=name, latex_label=latex_label, unit=unit,
                                            minimum=peak, maximum=peak)
        self.peak = peak

    def rescale(self, val):
        """Rescale everything to the peak with the correct shape.

        Parameters
        ----------
        val: Union[float, int, array_like]

        Returns
        -------
        float: Rescaled probability, equivalent to peak
        """
        self.test_valid_for_rescaling(val)
        return self.peak * val ** 0

    def prob(self, val):
        """Return the prior probability of val

        Parameters
        ----------
        val: Union[float, int, array_like]

        Returns
        -------
         Union[float, array_like]: np.inf if val = peak, 0 otherwise

        """
        at_peak = (val == self.peak)
        return np.nan_to_num(np.multiply(at_peak, np.inf))

    def cdf(self, val):
        return np.ones_like(val) * (val > self.peak)


class PowerLaw(Prior):

    def __init__(self, alpha, minimum, maximum, name=None, latex_label=None,
                 unit=None, boundary=None):
        """Power law with bounds and alpha, spectral index

        Parameters
        ----------
        alpha: float
            Power law exponent parameter
        minimum: float
            See superclass
        maximum: float
            See superclass
        name: str
            See superclass
        latex_label: str
            See superclass
        unit: str
            See superclass
        boundary: str
            See superclass
        """
        super(PowerLaw, self).__init__(name=name, latex_label=latex_label,
                                       minimum=minimum, maximum=maximum, unit=unit,
                                       boundary=boundary)
        self.alpha = alpha

    def rescale(self, val):
        """
        'Rescale' a sample from the unit line element to the power-law prior.

        This maps to the inverse CDF. This has been analytically solved for this case.

        Parameters
        ----------
        val: Union[float, int, array_like]
            Uniform probability

        Returns
        -------
        Union[float, array_like]: Rescaled probability
        """
        self.test_valid_for_rescaling(val)
        if self.alpha == -1:
            return self.minimum * np.exp(val * np.log(self.maximum / self.minimum))
        else:
            return (self.minimum ** (1 + self.alpha) + val *
                    (self.maximum ** (1 + self.alpha) - self.minimum ** (1 + self.alpha))) ** (1. / (1 + self.alpha))

    def prob(self, val):
        """Return the prior probability of val

        Parameters
        ----------
        val: Union[float, int, array_like]

        Returns
        -------
        float: Prior probability of val
        """
        if self.alpha == -1:
            return np.nan_to_num(1 / val / np.log(self.maximum / self.minimum)) * self.is_in_prior_range(val)
        else:
            return np.nan_to_num(val ** self.alpha * (1 + self.alpha) /
                                 (self.maximum ** (1 + self.alpha) -
                                  self.minimum ** (1 + self.alpha))) * self.is_in_prior_range(val)

    def ln_prob(self, val):
        """Return the logarithmic prior probability of val

        Parameters
        ----------
        val: Union[float, int, array_like]

        Returns
        -------
        float:

        """
        if self.alpha == -1:
            normalising = 1. / np.log(self.maximum / self.minimum)
        else:
            normalising = (1 + self.alpha) / (self.maximum ** (1 + self.alpha) -
                                              self.minimum ** (1 + self.alpha))

        return (self.alpha * np.nan_to_num(np.log(val)) + np.log(normalising)) + np.log(
            1. * self.is_in_prior_range(val))

    def cdf(self, val):
        if self.alpha == -1:
            _cdf = (np.log(val / self.minimum) /
                    np.log(self.maximum / self.minimum))
        else:
            _cdf = np.atleast_1d(val ** (self.alpha + 1) - self.minimum ** (self.alpha + 1)) / \
                (self.maximum ** (self.alpha + 1) - self.minimum ** (self.alpha + 1))
        _cdf = np.minimum(_cdf, 1)
        _cdf = np.maximum(_cdf, 0)
        return _cdf


class Uniform(Prior):

    def __init__(self, minimum, maximum, name=None, latex_label=None,
                 unit=None, boundary=None):
        """Uniform prior with bounds

        Parameters
        ----------
        minimum: float
            See superclass
        maximum: float
            See superclass
        name: str
            See superclass
        latex_label: str
            See superclass
        unit: str
            See superclass
        boundary: str
            See superclass
        """
        super(Uniform, self).__init__(name=name, latex_label=latex_label,
                                      minimum=minimum, maximum=maximum, unit=unit,
                                      boundary=boundary)

    def rescale(self, val):
        """
        'Rescale' a sample from the unit line element to the power-law prior.

        This maps to the inverse CDF. This has been analytically solved for this case.

        Parameters
        ----------
        val: Union[float, int, array_like]
            Uniform probability

        Returns
        -------
        Union[float, array_like]: Rescaled probability
        """
        self.test_valid_for_rescaling(val)
        return self.minimum + val * (self.maximum - self.minimum)

    def prob(self, val):
        """Return the prior probability of val

        Parameters
        ----------
        val: Union[float, int, array_like]

        Returns
        -------
        float: Prior probability of val
        """
        return ((val >= self.minimum) & (val <= self.maximum)) / (self.maximum - self.minimum)

    def ln_prob(self, val):
        """Return the log prior probability of val

        Parameters
        ----------
        val: Union[float, int, array_like]

        Returns
        -------
        float: log probability of val
        """
        with np.errstate(divide='ignore'):
            _ln_prob = np.log((val >= self.minimum) & (val <= self.maximum), dtype=np.float64)\
                - np.log(self.maximum - self.minimum)
        return _ln_prob

    def cdf(self, val):
        _cdf = (val - self.minimum) / (self.maximum - self.minimum)
        _cdf = np.minimum(_cdf, 1)
        _cdf = np.maximum(_cdf, 0)
        return _cdf


class LogUniform(PowerLaw):

    def __init__(self, minimum, maximum, name=None, latex_label=None,
                 unit=None, boundary=None):
        """Log-Uniform prior with bounds

        Parameters
        ----------
        minimum: float
            See superclass
        maximum: float
            See superclass
        name: str
            See superclass
        latex_label: str
            See superclass
        unit: str
            See superclass
        boundary: str
            See superclass
        """
        super(LogUniform, self).__init__(name=name, latex_label=latex_label, unit=unit,
                                         minimum=minimum, maximum=maximum, alpha=-1, boundary=boundary)
        if self.minimum <= 0:
            logger.warning('You specified a uniform-in-log prior with minimum={}'.format(self.minimum))


class SymmetricLogUniform(Prior):

    def __init__(self, minimum, maximum, name=None, latex_label=None,
                 unit=None, boundary=None):
        """Symmetric Log-Uniform distribtions with bounds

        This is identical to a Log-Uniform distribution, but mirrored about
        the zero-axis and subsequently normalized. As such, the distribution
        has support on the two regions [-maximum, -minimum] and [minimum,
        maximum].

        Parameters
        ----------
        minimum: float
            See superclass
        maximum: float
            See superclass
        name: str
            See superclass
        latex_label: str
            See superclass
        unit: str
            See superclass
        boundary: str
            See superclass
        """
        super(SymmetricLogUniform, self).__init__(name=name, latex_label=latex_label,
                                                  minimum=minimum, maximum=maximum, unit=unit,
                                                  boundary=boundary)

    def rescale(self, val):
        """
        'Rescale' a sample from the unit line element to the power-law prior.

        This maps to the inverse CDF. This has been analytically solved for this case.

        Parameters
        ----------
        val: Union[float, int, array_like]
            Uniform probability

        Returns
        -------
        Union[float, array_like]: Rescaled probability
        """
        self.test_valid_for_rescaling(val)
        if val < 0.5:
            return -self.maximum * np.exp(-2 * val * np.log(self.maximum / self.minimum))
        elif val > 0.5:
            return self.minimum * np.exp(np.log(self.maximum / self.minimum) * (2 * val - 1))
        else:
            raise ValueError("Rescale not valid for val=0.5")

    def prob(self, val):
        """Return the prior probability of val

        Parameters
        ----------
        val: Union[float, int, array_like]

        Returns
        -------
        float: Prior probability of val
        """
        return (np.nan_to_num(0.5 / np.abs(val) / np.log(self.maximum / self.minimum)) *
                self.is_in_prior_range(val))

    def ln_prob(self, val):
        """Return the logarithmic prior probability of val

        Parameters
        ----------
        val: Union[float, int, array_like]

        Returns
        -------
        float:

        """
        return np.nan_to_num(- np.log(2 * np.abs(val)) - np.log(np.log(self.maximum / self.minimum)))


class Cosine(Prior):

    def __init__(self, name=None, latex_label=None, unit=None,
                 minimum=-np.pi / 2, maximum=np.pi / 2, boundary=None):
        """Cosine prior with bounds

        Parameters
        ----------
        minimum: float
            See superclass
        maximum: float
            See superclass
        name: str
            See superclass
        latex_label: str
            See superclass
        unit: str
            See superclass
        boundary: str
            See superclass
        """
        super(Cosine, self).__init__(name=name, latex_label=latex_label, unit=unit,
                                     minimum=minimum, maximum=maximum, boundary=boundary)

    def rescale(self, val):
        """
        'Rescale' a sample from the unit line element to a uniform in cosine prior.

        This maps to the inverse CDF. This has been analytically solved for this case.
        """
        self.test_valid_for_rescaling(val)
        norm = 1 / (np.sin(self.maximum) - np.sin(self.minimum))
        return np.arcsin(val / norm + np.sin(self.minimum))

    def prob(self, val):
        """Return the prior probability of val. Defined over [-pi/2, pi/2].

        Parameters
        ----------
        val: Union[float, int, array_like]

        Returns
        -------
        float: Prior probability of val
        """
        return np.cos(val) / 2 * self.is_in_prior_range(val)

    def cdf(self, val):
        _cdf = np.atleast_1d((np.sin(val) - np.sin(self.minimum)) /
                             (np.sin(self.maximum) - np.sin(self.minimum)))
        _cdf[val > self.maximum] = 1
        _cdf[val < self.minimum] = 0
        return _cdf


class Sine(Prior):

    def __init__(self, name=None, latex_label=None, unit=None, minimum=0,
                 maximum=np.pi, boundary=None):
        """Sine prior with bounds

        Parameters
        ----------
        minimum: float
            See superclass
        maximum: float
            See superclass
        name: str
            See superclass
        latex_label: str
            See superclass
        unit: str
            See superclass
        boundary: str
            See superclass
        """
        super(Sine, self).__init__(name=name, latex_label=latex_label, unit=unit,
                                   minimum=minimum, maximum=maximum, boundary=boundary)

    def rescale(self, val):
        """
        'Rescale' a sample from the unit line element to a uniform in sine prior.

        This maps to the inverse CDF. This has been analytically solved for this case.
        """
        self.test_valid_for_rescaling(val)
        norm = 1 / (np.cos(self.minimum) - np.cos(self.maximum))
        return np.arccos(np.cos(self.minimum) - val / norm)

    def prob(self, val):
        """Return the prior probability of val. Defined over [0, pi].

        Parameters
        ----------
        val: Union[float, int, array_like]

        Returns
        -------
        Union[float, array_like]: Prior probability of val
        """
        return np.sin(val) / 2 * self.is_in_prior_range(val)

    def cdf(self, val):
        _cdf = np.atleast_1d((np.cos(val) - np.cos(self.minimum)) /
                             (np.cos(self.maximum) - np.cos(self.minimum)))
        _cdf[val > self.maximum] = 1
        _cdf[val < self.minimum] = 0
        return _cdf


class Gaussian(Prior):

    def __init__(self, mu, sigma, name=None, latex_label=None, unit=None, boundary=None):
        """Gaussian prior with mean mu and width sigma

        Parameters
        ----------
        mu: float
            Mean of the Gaussian prior
        sigma:
            Width/Standard deviation of the Gaussian prior
        name: str
            See superclass
        latex_label: str
            See superclass
        unit: str
            See superclass
        boundary: str
            See superclass
        """
        super(Gaussian, self).__init__(name=name, latex_label=latex_label, unit=unit, boundary=boundary)
        self.mu = mu
        self.sigma = sigma

    def rescale(self, val):
        """
        'Rescale' a sample from the unit line element to the appropriate Gaussian prior.

        Parameters
        ----------
        val: Union[float, int, array_like]

        This maps to the inverse CDF. This has been analytically solved for this case.
        """
        self.test_valid_for_rescaling(val)
        return self.mu + erfinv(2 * val - 1) * 2 ** 0.5 * self.sigma

    def prob(self, val):
        """Return the prior probability of val.

        Parameters
        ----------
        val: Union[float, int, array_like]

        Returns
        -------
        Union[float, array_like]: Prior probability of val
        """
        return np.exp(-(self.mu - val) ** 2 / (2 * self.sigma ** 2)) / (2 * np.pi) ** 0.5 / self.sigma

    def ln_prob(self, val):
        """Return the Log prior probability of val.

        Parameters
        ----------
        val: Union[float, int, array_like]

        Returns
        -------
        Union[float, array_like]: Prior probability of val
        """

        return -0.5 * ((self.mu - val) ** 2 / self.sigma ** 2 + np.log(2 * np.pi * self.sigma ** 2))

    def cdf(self, val):
        return (1 - erf((self.mu - val) / 2 ** 0.5 / self.sigma)) / 2


class Normal(Gaussian):
    """A synonym for the  Gaussian distribution. """


class TruncatedGaussian(Prior):

    def __init__(self, mu, sigma, minimum, maximum, name=None,
                 latex_label=None, unit=None, boundary=None):
        """Truncated Gaussian prior with mean mu and width sigma

        https://en.wikipedia.org/wiki/Truncated_normal_distribution

        Parameters
        ----------
        mu: float
            Mean of the Gaussian prior
        sigma:
            Width/Standard deviation of the Gaussian prior
        minimum: float
            See superclass
        maximum: float
            See superclass
        name: str
            See superclass
        latex_label: str
            See superclass
        unit: str
            See superclass
        boundary: str
            See superclass
        """
        super(TruncatedGaussian, self).__init__(name=name, latex_label=latex_label, unit=unit,
                                                minimum=minimum, maximum=maximum, boundary=boundary)
        self.mu = mu
        self.sigma = sigma

    @property
    def normalisation(self):
        """ Calculates the proper normalisation of the truncated Gaussian

        Returns
        -------
        float: Proper normalisation of the truncated Gaussian
        """
        return (erf((self.maximum - self.mu) / 2 ** 0.5 / self.sigma) - erf(
            (self.minimum - self.mu) / 2 ** 0.5 / self.sigma)) / 2

    def rescale(self, val):
        """
        'Rescale' a sample from the unit line element to the appropriate truncated Gaussian prior.

        This maps to the inverse CDF. This has been analytically solved for this case.
        """
        self.test_valid_for_rescaling(val)
        return erfinv(2 * val * self.normalisation + erf(
            (self.minimum - self.mu) / 2 ** 0.5 / self.sigma)) * 2 ** 0.5 * self.sigma + self.mu

    def prob(self, val):
        """Return the prior probability of val.

        Parameters
        ----------
        val: Union[float, int, array_like]

        Returns
        -------
        float: Prior probability of val
        """
        return np.exp(-(self.mu - val) ** 2 / (2 * self.sigma ** 2)) / (2 * np.pi) ** 0.5 \
            / self.sigma / self.normalisation * self.is_in_prior_range(val)

    def cdf(self, val):
        _cdf = (erf((val - self.mu) / 2 ** 0.5 / self.sigma) - erf(
            (self.minimum - self.mu) / 2 ** 0.5 / self.sigma)) / 2 / self.normalisation
        _cdf[val > self.maximum] = 1
        _cdf[val < self.minimum] = 0
        return _cdf


class TruncatedNormal(TruncatedGaussian):
    """A synonym for the TruncatedGaussian distribution."""


class HalfGaussian(TruncatedGaussian):
    def __init__(self, sigma, name=None, latex_label=None, unit=None, boundary=None):
        """A Gaussian with its mode at zero, and truncated to only be positive.

        Parameters
        ----------
        sigma: float
            See superclass
        name: str
            See superclass
        latex_label: str
            See superclass
        unit: str
            See superclass
        boundary: str
            See superclass
        """
        super(HalfGaussian, self).__init__(mu=0., sigma=sigma, minimum=0., maximum=np.inf,
                                           name=name, latex_label=latex_label,
                                           unit=unit, boundary=boundary)


class HalfNormal(HalfGaussian):
    """A synonym for the HalfGaussian distribution."""


class LogNormal(Prior):
    def __init__(self, mu, sigma, name=None, latex_label=None, unit=None, boundary=None):
        """Log-normal prior with mean mu and width sigma

        https://en.wikipedia.org/wiki/Log-normal_distribution

        Parameters
        ----------
        mu: float
            Mean of the Gaussian prior
        sigma:
            Width/Standard deviation of the Gaussian prior
        name: str
            See superclass
        latex_label: str
            See superclass
        unit: str
            See superclass
        boundary: str
            See superclass
        """
        super(LogNormal, self).__init__(name=name, minimum=0., latex_label=latex_label,
                                        unit=unit, boundary=boundary)

        if sigma <= 0.:
            raise ValueError("For the LogGaussian prior the standard deviation must be positive")

        self.mu = mu
        self.sigma = sigma

    def rescale(self, val):
        """
        'Rescale' a sample from the unit line element to the appropriate LogNormal prior.

        This maps to the inverse CDF. This has been analytically solved for this case.
        """
        self.test_valid_for_rescaling(val)
        return scipy.stats.lognorm.ppf(val, self.sigma, scale=np.exp(self.mu))

    def prob(self, val):
        """Returns the prior probability of val.

        Parameters
        ----------
        val: Union[float, int, array_like]

        Returns
        -------
        Union[float, array_like]: Prior probability of val
        """

        return scipy.stats.lognorm.pdf(val, self.sigma, scale=np.exp(self.mu))

    def ln_prob(self, val):
        """Returns the log prior probability of val.

        Parameters
        ----------
        val: Union[float, int, array_like]

        Returns
        -------
        Union[float, array_like]: Prior probability of val
        """

        return scipy.stats.lognorm.logpdf(val, self.sigma, scale=np.exp(self.mu))

    def cdf(self, val):
        return scipy.stats.lognorm.cdf(val, self.sigma, scale=np.exp(self.mu))


class LogGaussian(LogNormal):
    """Synonym of LogNormal prior."""


class Exponential(Prior):
    def __init__(self, mu, name=None, latex_label=None, unit=None, boundary=None):
        """Exponential prior with mean mu

        Parameters
        ----------
        mu: float
            Mean of the Exponential prior
        name: str
            See superclass
        latex_label: str
            See superclass
        unit: str
            See superclass
        boundary: str
            See superclass
        """
        super(Exponential, self).__init__(name=name, minimum=0., latex_label=latex_label,
                                          unit=unit, boundary=boundary)
        self.mu = mu

    def rescale(self, val):
        """
        'Rescale' a sample from the unit line element to the appropriate Exponential prior.

        This maps to the inverse CDF. This has been analytically solved for this case.
        """
        self.test_valid_for_rescaling(val)
        return scipy.stats.expon.ppf(val, scale=self.mu)

    def prob(self, val):
        """Return the prior probability of val.

        Parameters
        ----------
        val: Union[float, int, array_like]

        Returns
        -------
        Union[float, array_like]: Prior probability of val
        """

        return scipy.stats.expon.pdf(val, scale=self.mu)

    def ln_prob(self, val):
        """Returns the log prior probability of val.

        Parameters
        ----------
        val: Union[float, int, array_like]

        Returns
        -------
        Union[float, array_like]: Prior probability of val
        """

        return scipy.stats.expon.logpdf(val, scale=self.mu)

    def cdf(self, val):
        return scipy.stats.expon.cdf(val, scale=self.mu)


class StudentT(Prior):
    def __init__(self, df, mu=0., scale=1., name=None, latex_label=None,
                 unit=None, boundary=None):
        """Student's t-distribution prior with number of degrees of freedom df,
        mean mu and scale

        https://en.wikipedia.org/wiki/Student%27s_t-distribution#Generalized_Student's_t-distribution

        Parameters
        ----------
        df: float
            Number of degrees of freedom for distribution
        mu: float
            Mean of the Student's t-prior
        scale:
            Width of the Student's t-prior
        name: str
            See superclass
        latex_label: str
            See superclass
        unit: str
            See superclass
        boundary: str
            See superclass
        """
        super(StudentT, self).__init__(name=name, latex_label=latex_label, unit=unit, boundary=boundary)

        if df <= 0. or scale <= 0.:
            raise ValueError("For the StudentT prior the number of degrees of freedom and scale must be positive")

        self.df = df
        self.mu = mu
        self.scale = scale

    def rescale(self, val):
        """
        'Rescale' a sample from the unit line element to the appropriate Student's t-prior.

        This maps to the inverse CDF. This has been analytically solved for this case.
        """
        self.test_valid_for_rescaling(val)

        # use scipy distribution percentage point function (ppf)
        return scipy.stats.t.ppf(val, self.df, loc=self.mu, scale=self.scale)

    def prob(self, val):
        """Return the prior probability of val.

        Parameters
        ----------
        val: Union[float, int, array_like]

        Returns
        -------
        Union[float, array_like]: Prior probability of val
        """
        return scipy.stats.t.pdf(val, self.df, loc=self.mu, scale=self.scale)

    def ln_prob(self, val):
        """Returns the log prior probability of val.

        Parameters
        ----------
        val: Union[float, int, array_like]

        Returns
        -------
        Union[float, array_like]: Prior probability of val
        """

        return scipy.stats.t.logpdf(val, self.df, loc=self.mu, scale=self.scale)

    def cdf(self, val):
        return scipy.stats.t.cdf(val, self.df, loc=self.mu, scale=self.scale)


class Beta(Prior):
    def __init__(self, alpha, beta, minimum=0, maximum=1, name=None,
                 latex_label=None, unit=None, boundary=None):
        """Beta distribution

        https://en.wikipedia.org/wiki/Beta_distribution

        This wraps around
        https://docs.scipy.org/doc/scipy/reference/generated/scipy.stats.beta.html

        Parameters
        ----------
        alpha: float
            first shape parameter
        beta: float
            second shape parameter
        minimum: float
            See superclass
        maximum: float
            See superclass
        name: str
            See superclass
        latex_label: str
            See superclass
        unit: str
            See superclass
        boundary: str
            See superclass
        """
        if alpha <= 0. or beta <= 0.:
            raise ValueError("alpha and beta must both be positive values")

        self._alpha = alpha
        self._beta = beta
        self._minimum = minimum
        self._maximum = maximum
        super(Beta, self).__init__(minimum=minimum, maximum=maximum, name=name,
                                   latex_label=latex_label, unit=unit, boundary=boundary)
        self._set_dist()

    def rescale(self, val):
        """
        'Rescale' a sample from the unit line element to the appropriate Beta prior.

        This maps to the inverse CDF. This has been analytically solved for this case.
        """
        self.test_valid_for_rescaling(val)

        # use scipy distribution percentage point function (ppf)
        return self._dist.ppf(val)

    def prob(self, val):
        """Return the prior probability of val.

        Parameters
        ----------
        val: Union[float, int, array_like]

        Returns
        -------
        Union[float, array_like]: Prior probability of val
        """

        spdf = self._dist.pdf(val)
        if np.all(np.isfinite(spdf)):
            return spdf

        # deal with the fact that if alpha or beta are < 1 you get infinities at 0 and 1
        if isinstance(val, np.ndarray):
            pdf = np.zeros(len(val))
            pdf[np.isfinite(spdf)] = spdf[np.isfinite]
            return spdf
        else:
            return 0.

    def ln_prob(self, val):
        """Returns the log prior probability of val.

        Parameters
        ----------
        val: Union[float, int, array_like]

        Returns
        -------
        Union[float, array_like]: Prior probability of val
        """

        spdf = self._dist.logpdf(val)
        if np.all(np.isfinite(spdf)):
            return spdf

        if isinstance(val, np.ndarray):
            pdf = -np.inf * np.ones(len(val))
            pdf[np.isfinite(spdf)] = spdf[np.isfinite]
            return spdf
        else:
            return -np.inf

    def cdf(self, val):
        return self._dist.cdf(val)

    def _set_dist(self):
        self._dist = scipy.stats.beta(
            a=self.alpha, b=self.beta, loc=self.minimum,
            scale=(self.maximum - self.minimum))

    @property
    def maximum(self):
        return self._maximum

    @maximum.setter
    def maximum(self, maximum):
        self._maximum = maximum
        self._set_dist()

    @property
    def minimum(self):
        return self._minimum

    @minimum.setter
    def minimum(self, minimum):
        self._minimum = minimum
        self._set_dist()

    @property
    def alpha(self):
        return self._alpha

    @alpha.setter
    def alpha(self, alpha):
        self._alpha = alpha
        self._set_dist()

    @property
    def beta(self):
        return self._beta

    @beta.setter
    def beta(self, beta):
        self._beta = beta
        self._set_dist()


class Logistic(Prior):
    def __init__(self, mu, scale, name=None, latex_label=None, unit=None, boundary=None):
        """Logistic distribution

        https://en.wikipedia.org/wiki/Logistic_distribution

        Parameters
        ----------
        mu: float
            Mean of the distribution
        scale: float
            Width of the distribution
        name: str
            See superclass
        latex_label: str
            See superclass
        unit: str
            See superclass
        boundary: str
            See superclass
        """
        super(Logistic, self).__init__(name=name, latex_label=latex_label, unit=unit, boundary=boundary)

        if scale <= 0.:
            raise ValueError("For the Logistic prior the scale must be positive")

        self.mu = mu
        self.scale = scale

    def rescale(self, val):
        """
        'Rescale' a sample from the unit line element to the appropriate Logistic prior.

        This maps to the inverse CDF. This has been analytically solved for this case.
        """
        self.test_valid_for_rescaling(val)

        # use scipy distribution percentage point function (ppf)
        return scipy.stats.logistic.ppf(val, loc=self.mu, scale=self.scale)

    def prob(self, val):
        """Return the prior probability of val.

        Parameters
        ----------
        val: Union[float, int, array_like]

        Returns
        -------
        Union[float, array_like]: Prior probability of val
        """
        return scipy.stats.logistic.pdf(val, loc=self.mu, scale=self.scale)

    def ln_prob(self, val):
        """Returns the log prior probability of val.

        Parameters
        ----------
        val: Union[float, int, array_like]

        Returns
        -------
        Union[float, array_like]: Prior probability of val
        """

        return scipy.stats.logistic.logpdf(val, loc=self.mu, scale=self.scale)

    def cdf(self, val):
        return scipy.stats.logistic.cdf(val, loc=self.mu, scale=self.scale)


class Cauchy(Prior):
    def __init__(self, alpha, beta, name=None, latex_label=None, unit=None, boundary=None):
        """Cauchy distribution

        https://en.wikipedia.org/wiki/Cauchy_distribution

        Parameters
        ----------
        alpha: float
            Location parameter
        beta: float
            Scale parameter
        name: str
            See superclass
        latex_label: str
            See superclass
        unit: str
            See superclass
        boundary: str
            See superclass
        """
        super(Cauchy, self).__init__(name=name, latex_label=latex_label, unit=unit, boundary=boundary)

        if beta <= 0.:
            raise ValueError("For the Cauchy prior the scale must be positive")

        self.alpha = alpha
        self.beta = beta

    def rescale(self, val):
        """
        'Rescale' a sample from the unit line element to the appropriate Cauchy prior.

        This maps to the inverse CDF. This has been analytically solved for this case.
        """
        self.test_valid_for_rescaling(val)

        # use scipy distribution percentage point function (ppf)
        return scipy.stats.cauchy.ppf(val, loc=self.alpha, scale=self.beta)

    def prob(self, val):
        """Return the prior probability of val.

        Parameters
        ----------
        val: Union[float, int, array_like]

        Returns
        -------
        Union[float, array_like]: Prior probability of val
        """
        return scipy.stats.cauchy.pdf(val, loc=self.alpha, scale=self.beta)

    def ln_prob(self, val):
        """Return the log prior probability of val.

        Parameters
        ----------
        val: Union[float, int, array_like]

        Returns
        -------
        Union[float, array_like]: Log prior probability of val
        """
        return scipy.stats.cauchy.logpdf(val, loc=self.alpha, scale=self.beta)

    def cdf(self, val):
        return scipy.stats.cauchy.cdf(val, loc=self.alpha, scale=self.beta)


class Lorentzian(Cauchy):
    """Synonym for the Cauchy distribution"""


class Gamma(Prior):
    def __init__(self, k, theta=1., name=None, latex_label=None, unit=None, boundary=None):
        """Gamma distribution

        https://en.wikipedia.org/wiki/Gamma_distribution

        Parameters
        ----------
        k: float
            The shape parameter
        theta: float
            The scale parameter
        name: str
            See superclass
        latex_label: str
            See superclass
        unit: str
            See superclass
        boundary: str
            See superclass
        """
        super(Gamma, self).__init__(name=name, minimum=0., latex_label=latex_label,
                                    unit=unit, boundary=boundary)

        if k <= 0 or theta <= 0:
            raise ValueError("For the Gamma prior the shape and scale must be positive")

        self.k = k
        self.theta = theta

    def rescale(self, val):
        """
        'Rescale' a sample from the unit line element to the appropriate Gamma prior.

        This maps to the inverse CDF. This has been analytically solved for this case.
        """
        self.test_valid_for_rescaling(val)

        # use scipy distribution percentage point function (ppf)
        return scipy.stats.gamma.ppf(val, self.k, loc=0., scale=self.theta)

    def prob(self, val):
        """Return the prior probability of val.

        Parameters
        ----------
        val:  Union[float, int, array_like]

        Returns
        -------
         Union[float, array_like]: Prior probability of val
        """

        return scipy.stats.gamma.pdf(val, self.k, loc=0., scale=self.theta)

    def ln_prob(self, val):
        """Returns the log prior probability of val.

        Parameters
        ----------
        val: Union[float, int, array_like]

        Returns
        -------
        Union[float, array_like]: Prior probability of val
        """

        return scipy.stats.gamma.logpdf(val, self.k, loc=0., scale=self.theta)

    def cdf(self, val):
        return scipy.stats.gamma.cdf(val, self.k, loc=0., scale=self.theta)


class ChiSquared(Gamma):
    def __init__(self, nu, name=None, latex_label=None, unit=None, boundary=None):
        """Chi-squared distribution

        https://en.wikipedia.org/wiki/Chi-squared_distribution

        Parameters
        ----------
        nu: int
            Number of degrees of freedom
        name: str
            See superclass
        latex_label: str
            See superclass
        unit: str
            See superclass
        boundary: str
            See superclass
        """

        if nu <= 0 or not isinstance(nu, int):
            raise ValueError("For the ChiSquared prior the number of degrees of freedom must be a positive integer")

        super(ChiSquared, self).__init__(name=name, k=nu / 2., theta=2.,
                                         latex_label=latex_label, unit=unit, boundary=boundary)

    @property
    def nu(self):
        return int(self.k * 2)

    @nu.setter
    def nu(self, nu):
        self.k = nu / 2.


class Interped(Prior):

    def __init__(self, xx, yy, minimum=np.nan, maximum=np.nan, name=None,
                 latex_label=None, unit=None, boundary=None):
        """Creates an interpolated prior function from arrays of xx and yy=p(xx)

        Parameters
        ----------
        xx: array_like
            x values for the to be interpolated prior function
        yy: array_like
            p(xx) values for the to be interpolated prior function
        minimum: float
            See superclass
        maximum: float
            See superclass
        name: str
            See superclass
        latex_label: str
            See superclass
        unit: str
            See superclass
        boundary: str
            See superclass

        Attributes
        ----------
        probability_density: scipy.interpolate.interp1d
            Interpolated prior probability distribution
        cumulative_distribution: scipy.interpolate.interp1d
            Interpolated cumulative prior probability distribution
        inverse_cumulative_distribution: scipy.interpolate.interp1d
            Inverted cumulative prior probability distribution
        YY: array_like
            Cumulative prior probability distribution

        """
        self.xx = xx
        self.yy = yy
        self.YY = None
        self.probability_density = None
        self.cumulative_distribution = None
        self.inverse_cumulative_distribution = None
        self.__all_interpolated = interp1d(x=xx, y=yy, bounds_error=False, fill_value=0)
        minimum = float(np.nanmax(np.array((min(xx), minimum))))
        maximum = float(np.nanmin(np.array((max(xx), maximum))))
        super(Interped, self).__init__(name=name, latex_label=latex_label, unit=unit,
                                       minimum=minimum, maximum=maximum, boundary=boundary)
        self._update_instance()

    def __eq__(self, other):
        if self.__class__ != other.__class__:
            return False
        if np.array_equal(self.xx, other.xx) and np.array_equal(self.yy, other.yy):
            return True
        return False

    def prob(self, val):
        """Return the prior probability of val.

        Parameters
        ----------
        val:  Union[float, int, array_like]

        Returns
        -------
         Union[float, array_like]: Prior probability of val
        """
        return self.probability_density(val)

    def cdf(self, val):
        return self.cumulative_distribution(val)

    def rescale(self, val):
        """
        'Rescale' a sample from the unit line element to the prior.

        This maps to the inverse CDF. This is done using interpolation.
        """
        self.test_valid_for_rescaling(val)
        rescaled = self.inverse_cumulative_distribution(val)
        if rescaled.shape == ():
            rescaled = float(rescaled)
        return rescaled

    @property
    def minimum(self):
        """Return minimum of the prior distribution.

        Updates the prior distribution if minimum is set to a different value.

        Returns
        -------
        float: Minimum of the prior distribution

        """
        return self._minimum

    @minimum.setter
    def minimum(self, minimum):
        self._minimum = minimum
        if '_maximum' in self.__dict__ and self._maximum < np.inf:
            self._update_instance()

    @property
    def maximum(self):
        """Return maximum of the prior distribution.

        Updates the prior distribution if maximum is set to a different value.

        Returns
        -------
        float: Maximum of the prior distribution

        """
        return self._maximum

    @maximum.setter
    def maximum(self, maximum):
        self._maximum = maximum
        if '_minimum' in self.__dict__ and self._minimum < np.inf:
            self._update_instance()

    def _update_instance(self):
        self.xx = np.linspace(self.minimum, self.maximum, len(self.xx))
        self.yy = self.__all_interpolated(self.xx)
        self._initialize_attributes()

    def _initialize_attributes(self):
        if np.trapz(self.yy, self.xx) != 1:
            logger.debug('Supplied PDF for {} is not normalised, normalising.'.format(self.name))
        self.yy /= np.trapz(self.yy, self.xx)
        self.YY = cumtrapz(self.yy, self.xx, initial=0)
        # Need last element of cumulative distribution to be exactly one.
        self.YY[-1] = 1
        self.probability_density = interp1d(x=self.xx, y=self.yy, bounds_error=False, fill_value=0)
        self.cumulative_distribution = interp1d(x=self.xx, y=self.YY, bounds_error=False, fill_value=(0, 1))
        self.inverse_cumulative_distribution = interp1d(x=self.YY, y=self.xx, bounds_error=True)


class FromFile(Interped):

    def __init__(self, file_name, minimum=None, maximum=None, name=None,
                 latex_label=None, unit=None, boundary=None):
        """Creates an interpolated prior function from arrays of xx and yy=p(xx) extracted from a file

        Parameters
        ----------
        file_name: str
            Name of the file containing the xx and yy arrays
        minimum: float
            See superclass
        maximum: float
            See superclass
        name: str
            See superclass
        latex_label: str
            See superclass
        unit: str
            See superclass
        boundary: str
            See superclass

        """
        try:
            self.id = file_name
            xx, yy = np.genfromtxt(self.id).T
            super(FromFile, self).__init__(xx=xx, yy=yy, minimum=minimum,
                                           maximum=maximum, name=name, latex_label=latex_label,
                                           unit=unit, boundary=boundary)
        except IOError:
            logger.warning("Can't load {}.".format(self.id))
            logger.warning("Format should be:")
            logger.warning(r"x\tp(x)")


class FermiDirac(Prior):
    def __init__(self, sigma, mu=None, r=None, name=None, latex_label=None,
                 unit=None):
        """A Fermi-Dirac type prior, with a fixed lower boundary at zero
        (see, e.g. Section 2.3.5 of [1]_). The probability distribution
        is defined by Equation 22 of [1]_.

        Parameters
        ----------
        sigma: float (required)
            The range over which the attenuation of the distribution happens
        mu: float
            The point at which the distribution falls to 50% of its maximum
            value
        r: float
            A value giving mu/sigma. This can be used instead of specifying
            mu.
        name: str
            See superclass
        latex_label: str
            See superclass
        unit: str
            See superclass

        References
        ----------

        .. [1] M. Pitkin, M. Isi, J. Veitch & G. Woan, `arXiv:1705.08978v1
           <https:arxiv.org/abs/1705.08978v1>`_, 2017.
        """
        super(FermiDirac, self).__init__(name=name, latex_label=latex_label, unit=unit, minimum=0.)

        self.sigma = sigma

        if mu is None and r is None:
            raise ValueError("For the Fermi-Dirac prior either a 'mu' value or 'r' "
                             "value must be given.")

        if r is None and mu is not None:
            self.mu = mu
            self.r = self.mu / self.sigma
        else:
            self.r = r
            self.mu = self.sigma * self.r

        if self.r <= 0. or self.sigma <= 0.:
            raise ValueError("For the Fermi-Dirac prior the values of sigma and r "
                             "must be positive.")

    def rescale(self, val):
        """
        'Rescale' a sample from the unit line element to the appropriate Fermi-Dirac prior.

        Parameters
        ----------
        val: Union[float, int, array_like]

        This maps to the inverse CDF. This has been analytically solved for this case,
        see Equation 24 of [1]_.

        References
        ----------

        .. [1] M. Pitkin, M. Isi, J. Veitch & G. Woan, `arXiv:1705.08978v1
           <https:arxiv.org/abs/1705.08978v1>`_, 2017.
        """
        self.test_valid_for_rescaling(val)

        inv = (-np.exp(-1. * self.r) + (1. + np.exp(self.r)) ** -val +
               np.exp(-1. * self.r) * (1. + np.exp(self.r)) ** -val)

        # if val is 1 this will cause inv to be negative (due to numerical
        # issues), so return np.inf
        if isinstance(val, (float, int)):
            if inv < 0:
                return np.inf
            else:
                return -self.sigma * np.log(inv)
        else:
            idx = inv >= 0.
            tmpinv = np.inf * np.ones(len(np.atleast_1d(val)))
            tmpinv[idx] = -self.sigma * np.log(inv[idx])
            return tmpinv

    def prob(self, val):
        """Return the prior probability of val.

        Parameters
        ----------
        val: Union[float, int, array_like]

        Returns
        -------
        float: Prior probability of val
        """
        return np.exp(self.ln_prob(val))

    def ln_prob(self, val):
        """Return the log prior probability of val.

        Parameters
        ----------
        val: Union[float, int, array_like]

        Returns
        -------
        Union[float, array_like]: Log prior probability of val
        """

        norm = -np.log(self.sigma * np.log(1. + np.exp(self.r)))
        if isinstance(val, (float, int)):
            if val < self.minimum:
                return -np.inf
            else:
                return norm - np.logaddexp((val / self.sigma) - self.r, 0.)
        else:
            val = np.atleast_1d(val)
            lnp = -np.inf * np.ones(len(val))
            idx = val >= self.minimum
            lnp[idx] = norm - np.logaddexp((val[idx] / self.sigma) - self.r, 0.)
            return lnp


class MultivariateGaussianDist(object):

    def __init__(self, names, nmodes=1, mus=None, sigmas=None, corrcoefs=None,
                 covs=None, weights=None, bounds=None):
        """
        A class defining a multi-variate Gaussian, allowing multiple modes for
        a Gaussian mixture model.

        Note: if using a multivariate Gaussian prior, with bounds, this can
        lead to biases in the marginal likelihood estimate and posterior
        estimate for nested samplers routines that rely on sampling from a unit
        hypercube and having a prior transform, e.g., nestle, dynesty and
        MultiNest.

        Parameters
        ----------
        names: list
            A list of the parameter names in the multivariate Gaussian. The
            listed parameters must have the same order that they appear in
            the lists of means, standard deviations, and the correlation
            coefficient, or covariance, matrices.
        nmodes: int
            The number of modes for the mixture model. This defaults to 1,
            which will be checked against the shape of the other inputs.
        mus: array_like
            A list of lists of means of each mode in a multivariate Gaussian
            mixture model. A single list can be given for a single mode. If
            this is None then means at zero will be assumed.
        sigmas: array_like
            A list of lists of the standard deviations of each mode of the
            multivariate Gaussian. If supplying a correlation coefficient
            matrix rather than a covariance matrix these values must be given.
            If this is None unit variances will be assumed.
        corrcoefs: array
            A list of square matrices containing the correlation coefficients
            of the parameters for each mode. If this is None it will be assumed
            that the parameters are uncorrelated.
        covs: array
            A list of square matrices containing the covariance matrix of the
            multivariate Gaussian.
        weights: list
            A list of weights (relative probabilities) for each mode of the
            multivariate Gaussian. This will default to equal weights for each
            mode.
        bounds: list
            A list of bounds on each parameter. The defaults are for bounds at
            +/- infinity.
        """

        if not isinstance(names, list):
            self.names = [names]
        else:
            self.names = names

        self.num_vars = len(self.names)  # the number of parameters

        # set the bounds for each parameter
        if isinstance(bounds, list):
            if len(bounds) != len(self):
                raise ValueError("Wrong number of parameter bounds")

            # check bounds
            for bound in bounds:
                if isinstance(bounds, (list, tuple, np.ndarray)):
                    if len(bound) != 2:
                        raise ValueError("Bounds must contain an upper and "
                                         "lower value.")
                    else:
                        if bound[1] <= bound[0]:
                            raise ValueError("Bounds are not properly set")
                else:
                    raise TypeError("Bound must be a list")

                logger.warning("If using bounded ranges on the multivariate "
                               "Gaussian this will lead to biased posteriors "
                               "for nested sampling routines that require "
                               "a prior transform.")
        else:
            bounds = [(-np.inf, np.inf) for _ in self.names]

        # set bounds as dictionary
        self.bounds = {name: val for name, val in zip(self.names, bounds)}

        self.mus = []
        self.covs = []
        self.corrcoefs = []
        self.sigmas = []
        self.weights = []
        self.eigvalues = []
        self.eigvectors = []
        self.sqeigvalues = []  # square root of the eigenvalues
        self.mvn = []  # list of multivariate normal distributions

        self._current_sample = {}  # initialise empty sample
        self._uncorrelated = None
        self._current_lnprob = None

        # put values in lists if required
        if nmodes == 1:
            if mus is not None:
                if len(np.shape(mus)) == 1:
                    mus = [mus]
                elif len(np.shape(mus)) == 0:
                    raise ValueError("Must supply a list of means")
            if sigmas is not None:
                if len(np.shape(sigmas)) == 1:
                    sigmas = [sigmas]
                elif len(np.shape(sigmas)) == 0:
                    raise ValueError("Must supply a list of standard "
                                     "deviations")
            if covs is not None:
                if isinstance(covs, np.ndarray):
                    covs = [covs]
                elif isinstance(covs, list):
                    if len(np.shape(covs)) == 2:
                        covs = [np.array(covs)]
                    elif len(np.shape(covs)) != 3:
                        raise TypeError("List of covariances the wrong shape")
                else:
                    raise TypeError("Must pass a list of covariances")
            if corrcoefs is not None:
                if isinstance(corrcoefs, np.ndarray):
                    corrcoefs = [corrcoefs]
                elif isinstance(corrcoefs, list):
                    if len(np.shape(corrcoefs)) == 2:
                        corrcoefs = [np.array(corrcoefs)]
                    elif len(np.shape(corrcoefs)) != 3:
                        raise TypeError("List of correlation coefficients the wrong shape")
                elif not isinstance(corrcoefs, list):
                    raise TypeError("Must pass a list of correlation "
                                    "coefficients")
            if weights is not None:
                if isinstance(weights, (int, float)):
                    weights = [weights]
                elif isinstance(weights, list):
                    if len(weights) != 1:
                        raise ValueError("Wrong number of weights given")

        for val in [mus, sigmas, covs, corrcoefs, weights]:
            if val is not None and not isinstance(val, list):
                raise TypeError("Value must be a list")
            else:
                if val is not None and len(val) != nmodes:
                    raise ValueError("Wrong number of modes given")

        # add the modes
        self.nmodes = 0
        for i in range(nmodes):
            mu = mus[i] if mus is not None else None
            sigma = sigmas[i] if sigmas is not None else None
            corrcoef = corrcoefs[i] if corrcoefs is not None else None
            cov = covs[i] if covs is not None else None
            weight = weights[i] if weights is not None else 1.

            self.add_mode(mu, sigma, corrcoef, cov, weight)

        # a dictionary of the parameters as requested by the prior
        self.requested_parameters = OrderedDict()
        self.reset_request()

        # a dictionary of the rescaled parameters
        self.rescale_parameters = OrderedDict()
        self.reset_rescale()

        # a list of sampled parameters
        self.reset_sampled()

    def reset_sampled(self):
        self.sampled_parameters = []
        self.current_sample = {}

    def filled_request(self):
        """
        Check if all requested parameters have been filled.
        """

        return not np.any([val is None for val in
                           self.requested_parameters.values()])

    def reset_request(self):
        """
        Reset the requested parameters to None.
        """

        for name in self.names:
            self.requested_parameters[name] = None

    def filled_rescale(self):
        """
        Check is all the rescaled parameters have been filled.
        """

        return not np.any([val is None for val in
                           self.rescale_parameters.values()])

    def reset_rescale(self):
        """
        Reset the rescaled parameters to None.
        """

        for name in self.names:
            self.rescale_parameters[name] = None

    def add_mode(self, mus=None, sigmas=None, corrcoef=None, cov=None,
                 weight=1.):
        """
        Add a new mode.
        """

        # add means
        if mus is not None:
            try:
                self.mus.append(list(mus))  # means
            except TypeError:
                raise TypeError("'mus' must be a list")
        else:
            self.mus.append(np.zeros(self.num_vars))

        # add the covariances if supplied
        if cov is not None:
            self.covs.append(np.asarray(cov))

            if len(self.covs[-1].shape) != 2:
                raise ValueError("Covariance matrix must be a 2d array")

            if (self.covs[-1].shape[0] != self.covs[-1].shape[1] or
                    self.covs[-1].shape[0] != self.num_vars):
                raise ValueError("Covariance shape is inconsistent")

            # check matrix is symmetric
            if not np.allclose(self.covs[-1], self.covs[-1].T):
                raise ValueError("Covariance matrix is not symmetric")

            self.sigmas.append(np.sqrt(np.diag(self.covs[-1])))  # standard deviations

            # convert covariance into a correlation coefficient matrix
            D = self.sigmas[-1] * np.identity(self.covs[-1].shape[0])
            Dinv = np.linalg.inv(D)
            self.corrcoefs.append(np.dot(np.dot(Dinv, self.covs[-1]), Dinv))
        elif corrcoef is not None and sigmas is not None:
            self.corrcoefs.append(np.asarray(corrcoef))

            if len(self.corrcoefs[-1].shape) != 2:
                raise ValueError("Correlation coefficient matrix must be a 2d "
                                 "array.")

            if (self.corrcoefs[-1].shape[0] != self.corrcoefs[-1].shape[1] or
                    self.corrcoefs[-1].shape[0] != self.num_vars):
                raise ValueError("Correlation coefficient matrix shape is "
                                 "inconsistent")

            # check matrix is symmetric
            if not np.allclose(self.corrcoefs[-1], self.corrcoefs[-1].T):
                raise ValueError("Correlation coefficient matrix is not "
                                 "symmetric")

            # check diagonal is all ones
            if not np.all(np.diag(self.corrcoefs[-1]) == 1.):
                raise ValueError("Correlation coefficient matrix is not"
                                 "correct")

            try:
                self.sigmas.append(list(sigmas))  # standard deviations
            except TypeError:
                raise TypeError("'sigmas' must be a list")

            if len(self.sigmas[-1]) != self.num_vars:
                raise ValueError("Number of standard deviations must be the "
                                 "same as the number of parameters.")

            # convert correlation coefficients to covariance matrix
            D = self.sigmas[-1] * np.identity(self.corrcoefs[-1].shape[0])
            self.covs.append(np.dot(D, np.dot(self.corrcoefs[-1], D)))
        else:
            # set unit variance uncorrelated covariance
            self.corrcoefs.append(np.eye(self.num_vars))
            self.covs.append(np.eye(self.num_vars))
            self.sigmas.append(np.ones(self.num_vars))

        # get eigen values and vectors
        try:
            evals, evecs = np.linalg.eig(self.corrcoefs[-1])
            self.eigvalues.append(evals)
            self.eigvectors.append(evecs)
        except Exception as e:
            raise RuntimeError("Problem getting eigenvalues and vectors: "
                               "{}".format(e))

        # check eigenvalues are positive
        if np.any(self.eigvalues[-1] <= 0.):
            raise ValueError("Correlation coefficient matrix is not positive "
                             "definite")
        self.sqeigvalues.append(np.sqrt(self.eigvalues[-1]))

        # set the weights
        if weight is None:
            self.weights.append(1.)
        else:
            self.weights.append(weight)

        # set the cumulative relative weights
        self.cumweights = np.cumsum(self.weights) / np.sum(self.weights)

        # add the mode
        self.nmodes += 1

        # add multivariate Gaussian
        self.mvn.append(scipy.stats.multivariate_normal(mean=self.mus[-1],
                                                        cov=self.covs[-1]))

    def rescale(self, value, mode=None):
        """
        Rescale from a unit hypercube to multivariate Gaussian. Note that no
        bounds are applied in the rescale function.

        Parameters
        ----------
        value: array
            A 1d vector sample (one for each parameter) drawn from a uniform
            distribution between 0 and 1, or a 2d NxM array of samples where
            N is the number of samples and M is the number of parameters.
        mode: int
            Specify which mode to sample from. If not set then a mode is
            chosen randomly based on its weight.

        Returns
        -------
        array:
            An vector sample drawn from the multivariate Gaussian
            distribution.
        """

        # pick a mode (with a probability given by their weights)
        if mode is None:
            if self.nmodes == 1:
                mode = 0
            else:
                mode = np.argwhere(self.cumweights - np.random.rand() > 0)[0][0]

        samp = np.asarray(value)
        if len(samp.shape) == 1:
            samp = samp.reshape(1, self.num_vars)

        if len(samp.shape) != 2:
            raise ValueError("Array is the wrong shape")
        elif samp.shape[1] != self.num_vars:
            raise ValueError("Array is the wrong shape")

        # draw points from unit variance, uncorrelated Gaussian
        samp = erfinv(2. * samp - 1) * 2. ** 0.5

        # rotate and scale to the multivariate normal shape
        samp = self.mus[mode] + self.sigmas[mode] * np.einsum('ij,kj->ik',
                                                              samp * self.sqeigvalues[mode],
                                                              self.eigvectors[mode])

        return np.squeeze(samp)

    def sample(self, size=1, mode=None):
        """
        Draw, and set, a sample from the multivariate Gaussian.

        Parameters
        ----------
        mode: int
            Specify which mode to sample from. If not set then a mode is
            chosen randomly based on its weight.
        """

        if size is None:
            size = 1

        # samples drawn from unit variance uncorrelated multivariate Gaussian
        samps = np.zeros((size, len(self)))
        for i in range(size):
            inbound = False
            while not inbound:
                # sample the multivariate Gaussian keys
                vals = np.random.uniform(0, 1, len(self))

                samp = np.atleast_1d(self.rescale(vals, mode=mode))
                samps[i, :] = samp

                # check sample is in bounds (otherwise perform another draw)
                outbound = False
                for name, val in zip(self.names, samp):
                    if val < self.bounds[name][0] or val > self.bounds[name][1]:
                        outbound = True
                        break

                if not outbound:
                    inbound = True

        for i, name in enumerate(self.names):
            if size == 1:
                self.current_sample[name] = samps[:, i].flatten()[0]
            else:
                self.current_sample[name] = samps[:, i].flatten()

    def ln_prob(self, value):
        """
        Get the log-probability of a sample. For bounded priors the
        probability will not be properly normalised.

        Parameters
        ----------
        value: array_like
            A 1d vector of the sample, or 2d array of sample values with shape
            NxM, where N is the number of samples and M is the number of
            parameters.
        """

        samp = np.asarray(value)
        if len(samp.shape) == 1:
            samp = samp.reshape(1, self.num_vars)

        if len(samp.shape) != 2:
            raise ValueError("Array is the wrong shape")
        elif samp.shape[1] != self.num_vars:
            raise ValueError("Array is the wrong shape")

        # check sample(s) is within bounds
        outbounds = np.ones(samp.shape[0], dtype=np.bool)
        for s, bound in zip(samp.T, self.bounds.values()):
            outbounds = (s < bound[0]) | (s > bound[1])
            if np.any(outbounds):
                break

        lnprob = -np.inf * np.ones(samp.shape[0])
        for j in range(samp.shape[0]):
            # loop over the modes and sum the probabilities
            for i in range(self.nmodes):
                lnprob[j] = np.logaddexp(lnprob[j], self.mvn[i].logpdf(samp[j]))

        # set out-of-bounds values to -inf
        lnprob[outbounds] = -np.inf

        if samp.shape[0] == 1:
            return lnprob[0]
        else:
            return lnprob

    def prob(self, samp):
        """
        Get the probability of a sample. For bounded priors the
        probability will not be properly normalised.
        """

        return np.exp(self.ln_prob(samp))

    def _get_instantiation_dict(self):
        subclass_args = infer_args_from_method(self.__init__)
        property_names = [p for p in dir(self.__class__)
                          if isinstance(getattr(self.__class__, p), property)]
        dict_with_properties = self.__dict__.copy()
        for key in property_names:
            dict_with_properties[key] = getattr(self, key)
        instantiation_dict = OrderedDict()
        for key in subclass_args:
            if isinstance(dict_with_properties[key], list):
                value = np.asarray(dict_with_properties[key]).tolist()
            else:
                value = dict_with_properties[key]
            instantiation_dict[key] = value
        return instantiation_dict

    def __len__(self):
        return len(self.names)

    def __repr__(self):
        """Overrides the special method __repr__.

        Returns a representation of this instance that resembles how it is instantiated.
        Works correctly for all child classes

        Returns
        -------
        str: A string representation of this instance

        """
        dist_name = self.__class__.__name__
        instantiation_dict = self._get_instantiation_dict()
        args = ', '.join(['{}={}'.format(key, repr(instantiation_dict[key]))
                          for key in instantiation_dict])
        return "{}({})".format(dist_name, args)

    def __eq__(self, other):
        if self.__class__ != other.__class__:
            return False
        if sorted(self.__dict__.keys()) != sorted(other.__dict__.keys()):
            return False
        for key in self.__dict__:
            if key == 'mvn':
                if len(self.__dict__[key]) != len(other.__dict__[key]):
                    return False
                for thismvn, othermvn in zip(self.__dict__[key], other.__dict__[key]):
                    if (not isinstance(thismvn, scipy.stats._multivariate.multivariate_normal_frozen) or
                            not isinstance(othermvn, scipy.stats._multivariate.multivariate_normal_frozen)):
                        return False
            elif isinstance(self.__dict__[key], (np.ndarray, list)):
                thisarr = np.asarray(self.__dict__[key])
                otherarr = np.asarray(other.__dict__[key])
                if thisarr.dtype == np.float and otherarr.dtype == np.float:
                    fin1 = np.isfinite(np.asarray(self.__dict__[key]))
                    fin2 = np.isfinite(np.asarray(other.__dict__[key]))
                    if not np.array_equal(fin1, fin2):
                        return False
                    if not np.allclose(thisarr[fin1], otherarr[fin2], atol=1e-15):
                        return False
                else:
                    if not np.array_equal(thisarr, otherarr):
                        return False
            else:
                if not self.__dict__[key] == other.__dict__[key]:
                    return False
        return True


class MultivariateNormalDist(MultivariateGaussianDist):
    """ A synonym for the :class:`~bilby.core.prior.MultivariateGaussianDist` distribution."""


class MultivariateGaussian(Prior):

    def __init__(self, mvg, name=None, latex_label=None, unit=None):
        """
        A prior class for a multivariate Gaussian (mixture model) prior.

        Parameters
        ----------
        mvg: MultivariateGaussianDist
            A :class:`bilby.core.prior.MultivariateGaussianDist` object defining
            the multivariate Gaussian distribution. This object is not copied,
            as it needs to be shared across multiple priors, and as such its
            contents will be altered by the prior.
        name: str
            See superclass
        latex_label: str
            See superclass
        unit: str
            See superclass

        """

        if not isinstance(mvg, MultivariateGaussianDist):
            raise TypeError("Must supply a multivariate Gaussian object")

        # check name is in the MultivariateGaussianDist class
        if name not in mvg.names:
            raise ValueError("'{}' is not a parameter in the multivariate "
                             "Gaussian")
        self.mvg = mvg

        super(MultivariateGaussian, self).__init__(name=name, latex_label=latex_label, unit=unit,
                                                   minimum=mvg.bounds[name][0],
                                                   maximum=mvg.bounds[name][1])

    def rescale(self, val, mode=None):
        """
        Scale a unit hypercube sample to the prior.

        Parameters
        ----------
        mode: int
            Specify which mode to sample from. If not set then a mode is
            chosen randomly based on its weight.
        """

        Prior.test_valid_for_rescaling(val)

        # add parameter value to multivariate Gaussian
        self.mvg.rescale_parameters[self.name] = val

        if self.mvg.filled_rescale():
            values = np.array(list(self.mvg.rescale_parameters.values())).T
            samples = self.mvg.rescale(values, mode=mode)
            self.mvg.reset_rescale()
            return samples
        else:
            return []  # return empty list

    def sample(self, size=1, mode=None):
        """
        Draw a sample from the prior.

        Parameters
        ----------
        mode: int
            Specify which mode to sample from. If not set then a mode is
            chosen randomly based on its weight.

        Returns
        -------
        float:
            A sample from the prior paramter.
        """

        if self.name in self.mvg.sampled_parameters:
            logger.warning("You have already drawn a sample from parameter "
                           "'{}'. The same sample will be "
                           "returned".format(self.name))

        if len(self.mvg.current_sample) == 0:
            # generate a sample
            self.mvg.sample(size=size, mode=mode)

        sample = self.mvg.current_sample[self.name]

        if self.name not in self.mvg.sampled_parameters:
            self.mvg.sampled_parameters.append(self.name)

        if len(self.mvg.sampled_parameters) == len(self.mvg):
            # reset samples
            self.mvg.reset_sampled()

        return sample

    def prob(self, val):
        """Return the prior probability of val

        Parameters
        ----------
        val: float

        Returns
        -------
        float:

        """

        return np.exp(self.ln_prob(val))

    def ln_prob(self, val):
        """
        Return the natural logarithm of the prior probability. Note that this
        will not be correctly normalised if there are bounds on the
        distribution.
        """

        # add parameter value to multivariate Gaussian
        self.mvg.requested_parameters[self.name] = val

        if self.mvg.filled_request():
            # all required parameters have been set
            values = list(self.mvg.requested_parameters.values())

            # check for the same number of values for each parameter
            for i in range(len(self.mvg) - 1):
                if (isinstance(values[i], (list, np.ndarray)) or
                        isinstance(values[i + 1], (list, np.ndarray))):
                    if (isinstance(values[i], (list, np.ndarray)) and
                            isinstance(values[i + 1], (list, np.ndarray))):
                        if len(values[i]) != len(values[i + 1]):
                            raise ValueError("Each parameter must have the same "
                                             "number of requested values.")
                    else:
                        raise ValueError("Each parameter must have the same "
                                         "number of requested values.")

            lnp = self.mvg.ln_prob(np.asarray(values).T)

            # reset the requested parameters
            self.mvg.reset_request()

            return lnp
        else:
            # if not all parameters have been requested yet, just return 0
            if isinstance(val, (float, int)):
                return 0.
            else:
                try:
                    # check value has a length
                    len(val)
                except Exception as e:
                    raise TypeError('Invalid type for ln_prob: {}'.format(e))

                if len(val) == 1:
                    return 0.
                else:
                    return np.zeros_like(val)

    @property
    def minimum(self):
        return self._minimum

    @minimum.setter
    def minimum(self, minimum):
        self._minimum = minimum

        # update the bounds in the MultivariateGaussianDist
        self.mvg.bounds[self.name] = (minimum, self.mvg.bounds[self.name][1])

    @property
    def maximum(self):
        return self._maximum

    @maximum.setter
    def maximum(self, maximum):
        self._maximum = maximum

        # update the bounds in the MultivariateGaussianDist
        self.mvg.bounds[self.name] = (self.mvg.bounds[self.name][0], maximum)


class MultivariateNormal(MultivariateGaussian):
    """ A synonym for the :class:`bilby.core.prior.MultivariateGaussian`
        prior distribution."""<|MERGE_RESOLUTION|>--- conflicted
+++ resolved
@@ -15,19 +15,10 @@
 from scipy.special import erf, erfinv
 from matplotlib.cbook import flatten
 
-# Keep import bilby statement, it is necessary for some eval() statements
-<<<<<<< HEAD
-import bilby  # noqa
 from .utils import (
+    BilbyJsonEncoder, decode_bilby_json,
     import_from_string, logger, infer_args_from_method,
     check_directory_exists_and_if_not_mkdir)
-=======
-from .utils import BilbyJsonEncoder, decode_bilby_json
-from .utils import (
-    check_directory_exists_and_if_not_mkdir,
-    infer_args_from_method, logger
-)
->>>>>>> 2cbe009a
 
 
 class PriorDict(OrderedDict):
@@ -160,16 +151,13 @@
         Notes
         -----
         Lines beginning with '#' or empty lines will be ignored.
-<<<<<<< HEAD
 
         The conversion function and jacobian will be set from those names.
-=======
         Priors can be loaded from:
             bilby.core.prior as, e.g.,    foo = Uniform(minimum=0, maximum=1)
             floats, e.g.,                 foo = 1
             bilby.gw.prior as, e.g.,      foo = bilby.gw.prior.AlignedSpin()
             other external modules, e.g., foo = my.module.CustomPrior(...)
->>>>>>> 2cbe009a
         """
 
         comments = ['#', '\n']
@@ -179,26 +167,6 @@
             for line in f:
                 if line[0] in comments:
                     continue
-<<<<<<< HEAD
-                line = line.replace(' ', '').strip()
-                elements = line.split('=')
-                key = elements[0]
-                if key in ["conversion_function", "jacobian"]:
-                    try:
-                        func = import_from_string(elements[1])
-                        setattr(self, key, func)
-                    except AttributeError:
-                        raise AttributeError(
-                            'Cannot find {} {}'.format(key, elements[1]))
-                else:
-                    val = '='.join(elements[1:])
-                    try:
-                        prior[key] = eval(val)
-                    except TypeError as e:
-                        raise TypeError(
-                            "Unable to parse dictionary file {}, bad line: "
-                            "{} = {}. Error message {}".format(
-=======
                 line.replace(' ', '')
                 elements = line.split('=')
                 key = elements[0].replace(' ', '')
@@ -218,7 +186,7 @@
                 else:
                     module = __name__
                 cls = getattr(import_module(module), cls, cls)
-                if key.lower() == "conversion_function":
+                if key.lower() in ["conversion_function", "jacobian"]:
                     setattr(self, key, cls)
                 elif (cls.__name__ in ['MultivariateGaussianDist',
                                        'MultivariateNormalDist']):
@@ -234,7 +202,6 @@
                         raise TypeError(
                             "Unable to parse dictionary file {}, bad line: {} "
                             "= {}. Error message {}".format(
->>>>>>> 2cbe009a
                                 filename, key, val, e))
         self.update(prior)
 
