from __future__ import division

import inspect
import os
from collections import OrderedDict
from future.utils import iteritems

<<<<<<< HEAD
import numpy as np
import scipy.stats
from scipy.integrate import cumtrapz
from scipy.interpolate import interp1d
from scipy.special import erf, erfinv

# Keep import bilby statement, it is necessary for some eval() statements
import bilby  # noqa
from . import utils
from .utils import logger
=======
from .utils import logger, infer_args_from_method
from . import utils
import bilby  # noqa
>>>>>>> d2797b95


class PriorDict(OrderedDict):
    def __init__(self, dictionary=None, filename=None):
        """ A set of priors

        Parameters
        ----------
        dictionary: dict, None
            If given, a dictionary to generate the prior set.
        filename: str, None
            If given, a file containing the prior to generate the prior set.
        """
        OrderedDict.__init__(self)
        if isinstance(dictionary, dict):
            self.from_dictionary(dictionary)
        elif type(dictionary) is str:
            logger.debug('Argument "dictionary" is a string.' +
                         ' Assuming it is intended as a file name.')
            self.from_file(dictionary)
        elif type(filename) is str:
            self.from_file(filename)
        elif dictionary is not None:
            raise ValueError("PriorDict input dictionary not understood")

    def to_file(self, outdir, label):
        """ Write the prior distribution to file.

        Parameters
        ----------
        outdir: str
            output directory name
        label: str
            Output file naming scheme
        """

        utils.check_directory_exists_and_if_not_mkdir(outdir)
        prior_file = os.path.join(outdir, "{}.prior".format(label))
        logger.debug("Writing priors to {}".format(prior_file))
        with open(prior_file, "w") as outfile:
            for key in self.keys():
                outfile.write(
                    "{} = {}\n".format(key, self[key]))

    def from_file(self, filename):
        """ Reads in a prior from a file specification

        Parameters
        -------
        filename: str
            Name of the file to be read in
        """

        prior = {}
        with open(filename, 'r') as f:
            for line in f:
                if line[0] == '#':
                    continue
                elements = line.split('=')
                key = elements[0].replace(' ', '')
                val = '='.join(elements[1:])
                prior[key] = eval(val)
        self.update(prior)

    def from_dictionary(self, dictionary):
        for key, val in iteritems(dictionary):
            if isinstance(val, str):
                try:
                    prior = eval(val)
                    if isinstance(prior, Prior):
                        val = prior
                except (NameError, SyntaxError, TypeError):
                    logger.debug(
                        "Failed to load dictionary value {} correctlty"
                        .format(key))
                    pass
            self[key] = val

    def convert_floats_to_delta_functions(self):
        """ Convert all float parameters to delta functions """
        for key in self:
            if isinstance(self[key], Prior):
                continue
            elif isinstance(self[key], float) or isinstance(self[key], int):
                self[key] = DeltaFunction(self[key])
                logger.debug(
                    "{} converted to delta function prior.".format(key))
            else:
                logger.debug(
                    "{} cannot be converted to delta function prior."
                    .format(key))

    def fill_priors(self, likelihood, default_priors_file=None):
        """
        Fill dictionary of priors based on required parameters of likelihood

        Any floats in prior will be converted to delta function prior. Any
        required, non-specified parameters will use the default.

        Note: if `likelihood` has `non_standard_sampling_parameter_keys`, then
        this will set-up default priors for those as well.

        Parameters
        ----------
        likelihood: bilby.likelihood.GravitationalWaveTransient instance
            Used to infer the set of parameters to fill the prior with
        default_priors_file: str, optional
            If given, a file containing the default priors; otherwise defaults
            to the bilby defaults for a binary black hole.


        Returns
        -------
        prior: dict
            The filled prior dictionary

        """

        self.convert_floats_to_delta_functions()

        missing_keys = set(likelihood.parameters) - set(self.keys())

        for missing_key in missing_keys:
            if not self.test_redundancy(missing_key):
                default_prior = create_default_prior(missing_key, default_priors_file)
                if default_prior is None:
                    set_val = likelihood.parameters[missing_key]
                    logger.warning(
                        "Parameter {} has no default prior and is set to {}, this"
                        " will not be sampled and may cause an error."
                        .format(missing_key, set_val))
                else:
                    self[missing_key] = default_prior

        for key in self:
            self.test_redundancy(key)

    def sample(self, size=None):
        """Draw samples from the prior set

        Parameters
        ----------
        size: int or tuple of ints, optional
            See numpy.random.uniform docs

        Returns
        -------
        dict: Dictionary of the samples
        """
        return self.sample_subset(keys=self.keys(), size=size)

    def sample_subset(self, keys=iter([]), size=None):
        """Draw samples from the prior set for parameters which are not a DeltaFunction

        Parameters
        ----------
        keys: list
            List of prior keys to draw samples from
        size: int or tuple of ints, optional
            See numpy.random.uniform docs

        Returns
        -------
        dict: Dictionary of the drawn samples
        """
        self.convert_floats_to_delta_functions()
        samples = dict()
        for key in keys:
            if isinstance(self[key], Prior):
                samples[key] = self[key].sample(size=size)
            else:
                logger.debug('{} not a known prior.'.format(key))
        return samples

    def prob(self, sample, **kwargs):
        """

        Parameters
        ----------
        sample: dict
            Dictionary of the samples of which we want to have the probability of
        kwargs:
            The keyword arguments are passed directly to `np.product`

        Returns
        -------
        float: Joint probability of all individual sample probabilities

        """
        return np.product([self[key].prob(sample[key]) for key in sample], **kwargs)

    def ln_prob(self, sample):
        """

        Parameters
        ----------
        sample: dict
            Dictionary of the samples of which we want to have the log probability of

        Returns
        -------
        float: Joint log probability of all the individual sample probabilities

        """
        return np.sum([self[key].ln_prob(sample[key]) for key in sample])

    def rescale(self, keys, theta):
        """Rescale samples from unit cube to prior

        Parameters
        ----------
        keys: list
            List of prior keys to be rescaled
        theta: list
            List of randomly drawn values on a unit cube associated with the prior keys

        Returns
        -------
        list: List of floats containing the rescaled sample
        """
        return [self[key].rescale(sample) for key, sample in zip(keys, theta)]

    def test_redundancy(self, key):
        """Empty redundancy test, should be overwritten in subclasses"""
        return False


class PriorSet(PriorDict):

    def __init__(self, dictionary=None, filename=None):
        """ DEPRECATED: USE PriorDict INSTEAD"""
        logger.warning("The name 'PriorSet' is deprecated use 'PriorDict' instead")
        super(PriorSet, self).__init__(dictionary, filename)


def create_default_prior(name, default_priors_file=None):
    """Make a default prior for a parameter with a known name.

    Parameters
    ----------
    name: str
        Parameter name
    default_priors_file: str, optional
        If given, a file containing the default priors; otherwise defaults to
        the bilby defaults for a binary black hole.

    Return
    ------
    prior: Prior
        Default prior distribution for that parameter, if unknown None is
        returned.
    """

    if default_priors_file is None:
        logger.debug(
            "No prior file given.")
        prior = None
    else:
        default_priors = PriorDict(filename=default_priors_file)
        if name in default_priors.keys():
            prior = default_priors[name]
        else:
            logger.debug(
                "No default prior found for variable {}.".format(name))
            prior = None
    return prior


class Prior(object):
    _default_latex_labels = dict()

    def __init__(self, name=None, latex_label=None, unit=None, minimum=-np.inf,
                 maximum=np.inf):
        """ Implements a Prior object

        Parameters
        ----------
        name: str, optional
            Name associated with prior.
        latex_label: str, optional
            Latex label associated with prior, used for plotting.
        unit: str, optional
            If given, a Latex string describing the units of the parameter.
        minimum: float, optional
            Minimum of the domain, default=-np.inf
        maximum: float, optional
            Maximum of the domain, default=np.inf

        """
        self.name = name
        self.latex_label = latex_label
        self.unit = unit
        self.minimum = minimum
        self.maximum = maximum

    def __call__(self):
        """Overrides the __call__ special method. Calls the sample method.

        Returns
        -------
        float: The return value of the sample method.
        """
        return self.sample()

    def __eq__(self, other):
        if self.__class__ != other.__class__:
            return False
        if sorted(self.__dict__.keys()) != sorted(other.__dict__.keys()):
            return False
        for key in self.__dict__:
            if type(self.__dict__[key]) is np.ndarray:
                if not np.array_equal(self.__dict__[key], other.__dict__[key]):
                    return False
            else:
                if not self.__dict__[key] == other.__dict__[key]:
                    return False
        return True

    def sample(self, size=None):
        """Draw a sample from the prior

        Parameters
        ----------
        size: int or tuple of ints, optional
            See numpy.random.uniform docs

        Returns
        -------
        float: A random number between 0 and 1, rescaled to match the distribution of this Prior

        """
        return self.rescale(np.random.uniform(0, 1, size))

    def rescale(self, val):
        """
        'Rescale' a sample from the unit line element to the prior.

        This should be overwritten by each subclass.

        Parameters
        ----------
        val: float
            A random number between 0 and 1

        Returns
        -------
        None

        """
        return None

    def prob(self, val):
        """Return the prior probability of val, this should be overwritten

        Parameters
        ----------
        val: float

        Returns
        -------
        np.nan

        """
        return np.nan

    def ln_prob(self, val):
        """Return the prior ln probability of val, this should be overwritten

        Parameters
        ----------
        val: float

        Returns
        -------
        np.nan

        """
        return np.log(self.prob(val))

    def is_in_prior_range(self, val):
        """Returns True if val is in the prior boundaries, zero otherwise

        Parameters
        ----------
        val: float

        Returns
        -------
        np.nan

        """
        return (val >= self.minimum) & (val <= self.maximum)

    @staticmethod
    def test_valid_for_rescaling(val):
        """Test if 0 < val < 1

        Parameters
        ----------
        val: float

        Raises
        -------
        ValueError: If val is not between 0 and 1
        """
        val = np.atleast_1d(val)
        tests = (val < 0) + (val > 1)
        if np.any(tests):
            raise ValueError("Number to be rescaled should be in [0, 1]")

    def __repr__(self):
        """Overrides the special method __repr__.

        Returns a representation of this instance that resembles how it is instantiated.
        Works correctly for all child classes

        Returns
        -------
        str: A string representation of this instance

        """
        subclass_args = infer_args_from_method(self.__init__)
        prior_name = self.__class__.__name__

        property_names = [p for p in dir(self.__class__) if isinstance(getattr(self.__class__, p), property)]
        dict_with_properties = self.__dict__.copy()
        for key in property_names:
            dict_with_properties[key] = getattr(self, key)
        args = ', '.join(['{}={}'.format(key, repr(dict_with_properties[key])) for key in subclass_args])
        return "{}({})".format(prior_name, args)

    @property
    def is_fixed(self):
        """
        Returns True if the prior is fixed and should not be used in the sampler. Does this by checking if this instance
        is an instance of DeltaFunction.


        Returns
        -------
        bool: Whether it's fixed or not!

        """
        return isinstance(self, DeltaFunction)

    @property
    def latex_label(self):
        """Latex label that can be used for plots.

        Draws from a set of default labels if no label is given

        Returns
        -------
        str: A latex representation for this prior

        """
        return self.__latex_label

    @latex_label.setter
    def latex_label(self, latex_label=None):
        if latex_label is None:
            self.__latex_label = self.__default_latex_label
        else:
            self.__latex_label = latex_label

    @property
    def unit(self):
        return self.__unit

    @unit.setter
    def unit(self, unit):
        self.__unit = unit

    @property
    def latex_label_with_unit(self):
        """ If a unit is specifed, returns a string of the latex label and unit """
        if self.unit is not None:
            return "{} [{}]".format(self.latex_label, self.unit)
        else:
            return self.latex_label

    @property
    def minimum(self):
        return self.__minimum

    @minimum.setter
    def minimum(self, minimum):
        self.__minimum = minimum

    @property
    def maximum(self):
        return self.__maximum

    @maximum.setter
    def maximum(self, maximum):
        self.__maximum = maximum

    @property
    def __default_latex_label(self):
        if self.name in self._default_latex_labels.keys():
            label = self._default_latex_labels[self.name]
        else:
            label = self.name
        return label


class DeltaFunction(Prior):

    def __init__(self, peak, name=None, latex_label=None, unit=None):
        """Dirac delta function prior, this always returns peak.

        Parameters
        ----------
        peak: float
            Peak value of the delta function
        name: str
            See superclass
        latex_label: str
            See superclass
        unit: str
            See superclass

        """
        Prior.__init__(self, name=name, latex_label=latex_label, unit=unit,
                       minimum=peak, maximum=peak)
        self.peak = peak

    def rescale(self, val):
        """Rescale everything to the peak with the correct shape.

        Parameters
        ----------
        val: float

        Returns
        -------
        float: Rescaled probability, equivalent to peak
        """
        Prior.test_valid_for_rescaling(val)
        return self.peak * val ** 0

    def prob(self, val):
        """Return the prior probability of val

        Parameters
        ----------
        val: float

        Returns
        -------
        float: np.inf if val = peak, 0 otherwise

        """
        at_peak = (val == self.peak)
        return np.nan_to_num(np.multiply(at_peak, np.inf))


class PowerLaw(Prior):

    def __init__(self, alpha, minimum, maximum, name=None, latex_label=None,
                 unit=None):
        """Power law with bounds and alpha, spectral index

        Parameters
        ----------
        alpha: float
            Power law exponent parameter
        minimum: float
            See superclass
        maximum: float
            See superclass
        name: str
            See superclass
        latex_label: str
            See superclass
        unit: str
            See superclass
        """
        Prior.__init__(self, name=name, latex_label=latex_label,
                       minimum=minimum, maximum=maximum, unit=unit)
        self.alpha = alpha

    def rescale(self, val):
        """
        'Rescale' a sample from the unit line element to the power-law prior.

        This maps to the inverse CDF. This has been analytically solved for this case.

        Parameters
        ----------
        val: float
            Uniform probability

        Returns
        -------
        float: Rescaled probability
        """
        Prior.test_valid_for_rescaling(val)
        if self.alpha == -1:
            return self.minimum * np.exp(val * np.log(self.maximum / self.minimum))
        else:
            return (self.minimum ** (1 + self.alpha) + val *
                    (self.maximum ** (1 + self.alpha) - self.minimum ** (1 + self.alpha))) ** (1. / (1 + self.alpha))

    def prob(self, val):
        """Return the prior probability of val

        Parameters
        ----------
        val: float

        Returns
        -------
        float: Prior probability of val
        """
        if self.alpha == -1:
            return np.nan_to_num(1 / val / np.log(self.maximum / self.minimum)) * self.is_in_prior_range(val)
        else:
            return np.nan_to_num(val ** self.alpha * (1 + self.alpha) /
                                 (self.maximum ** (1 + self.alpha) -
                                  self.minimum ** (1 + self.alpha))) * self.is_in_prior_range(val)

    def ln_prob(self, val):
        """Return the logarithmic prior probability of val

        Parameters
        ----------
        val: float

        Returns
        -------
        float:

        """
        if self.alpha == -1:
            normalising = 1. / np.log(self.maximum / self.minimum)
        else:
            normalising = (1 + self.alpha) / (self.maximum ** (1 + self.alpha) -
                                              self.minimum ** (1 + self.alpha))

        return (self.alpha * np.log(val) + np.log(normalising)) + np.log(1. * self.is_in_prior_range(val))


class Uniform(Prior):

    def __init__(self, minimum, maximum, name=None, latex_label=None,
                 unit=None):
        """Uniform prior with bounds

        Parameters
        ----------
        minimum: float
            See superclass
        maximum: float
            See superclass
        name: str
            See superclass
        latex_label: str
            See superclass
        unit: str
            See superclass
        """
        Prior.__init__(self, name=name, latex_label=latex_label,
                       minimum=minimum, maximum=maximum, unit=unit)

    def rescale(self, val):
        Prior.test_valid_for_rescaling(val)
        return self.minimum + val * (self.maximum - self.minimum)

    def prob(self, val):
        """Return the prior probability of val

        Parameters
        ----------
        val: float

        Returns
        -------
        float: Prior probability of val
        """
        return scipy.stats.uniform.pdf(val, loc=self.minimum,
                                       scale=self.maximum - self.minimum)

    def ln_prob(self, val):
        """Return the log prior probability of val

        Parameters
        ----------
        val: float

        Returns
        -------
        float: log probability of val
        """
        return scipy.stats.uniform.logpdf(val, loc=self.minimum,
                                          scale=self.maximum - self.minimum)


class LogUniform(PowerLaw):

    def __init__(self, minimum, maximum, name=None, latex_label=None,
                 unit=None):
        """Log-Uniform prior with bounds

        Parameters
        ----------
        minimum: float
            See superclass
        maximum: float
            See superclass
        name: str
            See superclass
        latex_label: str
            See superclass
        unit: str
            See superclass
        """
        PowerLaw.__init__(self, name=name, latex_label=latex_label, unit=unit,
                          minimum=minimum, maximum=maximum, alpha=-1)
        if self.minimum <= 0:
            logger.warning('You specified a uniform-in-log prior with minimum={}'.format(self.minimum))


class Cosine(Prior):

    def __init__(self, name=None, latex_label=None, unit=None,
                 minimum=-np.pi / 2, maximum=np.pi / 2):
        """Cosine prior with bounds

        Parameters
        ----------
        minimum: float
            See superclass
        maximum: float
            See superclass
        name: str
            See superclass
        latex_label: str
            See superclass
        unit: str
            See superclass
        """
        Prior.__init__(self, name=name, latex_label=latex_label, unit=unit,
                       minimum=minimum, maximum=maximum)

    def rescale(self, val):
        """
        'Rescale' a sample from the unit line element to a uniform in cosine prior.

        This maps to the inverse CDF. This has been analytically solved for this case.
        """
        Prior.test_valid_for_rescaling(val)
        return np.arcsin(-1 + val * 2)

    def prob(self, val):
        """Return the prior probability of val. Defined over [-pi/2, pi/2].

        Parameters
        ----------
        val: float

        Returns
        -------
        float: Prior probability of val
        """
        return np.cos(val) / 2 * self.is_in_prior_range(val)


class Sine(Prior):

    def __init__(self, name=None, latex_label=None, unit=None, minimum=0,
                 maximum=np.pi):
        """Sine prior with bounds

        Parameters
        ----------
        minimum: float
            See superclass
        maximum: float
            See superclass
        name: str
            See superclass
        latex_label: str
            See superclass
        unit: str
            See superclass
        """
        Prior.__init__(self, name=name, latex_label=latex_label, unit=unit,
                       minimum=minimum, maximum=maximum)

    def rescale(self, val):
        """
        'Rescale' a sample from the unit line element to a uniform in sine prior.

        This maps to the inverse CDF. This has been analytically solved for this case.
        """
        Prior.test_valid_for_rescaling(val)
        return np.arccos(1 - val * 2)

    def prob(self, val):
        """Return the prior probability of val. Defined over [0, pi].

        Parameters
        ----------
        val: float

        Returns
        -------
        float: Prior probability of val
        """
        return np.sin(val) / 2 * self.is_in_prior_range(val)


class Gaussian(Prior):

    def __init__(self, mu, sigma, name=None, latex_label=None, unit=None):
        """Gaussian prior with mean mu and width sigma

        Parameters
        ----------
        mu: float
            Mean of the Gaussian prior
        sigma:
            Width/Standard deviation of the Gaussian prior
        name: str
            See superclass
        latex_label: str
            See superclass
        unit: str
            See superclass
        """
        Prior.__init__(self, name=name, latex_label=latex_label, unit=unit)
        self.mu = mu
        self.sigma = sigma

    def rescale(self, val):
        """
        'Rescale' a sample from the unit line element to the appropriate Gaussian prior.

        This maps to the inverse CDF. This has been analytically solved for this case.
        """
        Prior.test_valid_for_rescaling(val)
        return self.mu + erfinv(2 * val - 1) * 2 ** 0.5 * self.sigma

    def prob(self, val):
        """Return the prior probability of val.

        Parameters
        ----------
        val: float

        Returns
        -------
        float: Prior probability of val
        """
        return np.exp(-(self.mu - val) ** 2 / (2 * self.sigma ** 2)) / (2 * np.pi) ** 0.5 / self.sigma

    def ln_prob(self, val):
        return -0.5 * ((self.mu - val) ** 2 / self.sigma ** 2 + np.log(2 * np.pi * self.sigma ** 2))


class Normal(Gaussian):

    def __init__(self, mu, sigma, name=None, latex_label=None, unit=None):
        """A synonym for the Gaussian distribution.

        Parameters
        ----------
        mu: float
            Mean of the Gaussian prior
        sigma: float
            Width/Standard deviation of the Gaussian prior
        name: str
            See superclass
        latex_label: str
            See superclass
        unit: str
            See superclass
        """
        Gaussian.__init__(self, mu=mu, sigma=sigma, name=name,
                          latex_label=latex_label, unit=unit)


class TruncatedGaussian(Prior):

    def __init__(self, mu, sigma, minimum, maximum, name=None,
                 latex_label=None, unit=None):
        """Truncated Gaussian prior with mean mu and width sigma

        https://en.wikipedia.org/wiki/Truncated_normal_distribution

        Parameters
        ----------
        mu: float
            Mean of the Gaussian prior
        sigma:
            Width/Standard deviation of the Gaussian prior
        minimum: float
            See superclass
        maximum: float
            See superclass
        name: str
            See superclass
        latex_label: str
            See superclass
        unit: str
            See superclass
        """
        Prior.__init__(self, name=name, latex_label=latex_label, unit=unit,
                       minimum=minimum, maximum=maximum)
        self.mu = mu
        self.sigma = sigma

    @property
    def normalisation(self):
        """ Calculates the proper normalisation of the truncated Gaussian

        Returns
        -------
        float: Proper normalisation of the truncated Gaussian
        """
        return (erf((self.maximum - self.mu) / 2 ** 0.5 / self.sigma) - erf(
            (self.minimum - self.mu) / 2 ** 0.5 / self.sigma)) / 2

    def rescale(self, val):
        """
        'Rescale' a sample from the unit line element to the appropriate truncated Gaussian prior.

        This maps to the inverse CDF. This has been analytically solved for this case.
        """
        Prior.test_valid_for_rescaling(val)
        return erfinv(2 * val * self.normalisation + erf(
            (self.minimum - self.mu) / 2 ** 0.5 / self.sigma)) * 2 ** 0.5 * self.sigma + self.mu

    def prob(self, val):
        """Return the prior probability of val.

        Parameters
        ----------
        val: float

        Returns
        -------
        float: Prior probability of val
        """
        return np.exp(-(self.mu - val) ** 2 / (2 * self.sigma ** 2)) / (
            2 * np.pi) ** 0.5 / self.sigma / self.normalisation * self.is_in_prior_range(val)


class TruncatedNormal(TruncatedGaussian):

    def __init__(self, mu, sigma, minimum, maximum, name=None,
                 latex_label=None, unit=None):
        """A synonym for the TruncatedGaussian distribution.

        Parameters
        ----------
        mu: float
            Mean of the Gaussian prior
        sigma:
            Width/Standard deviation of the Gaussian prior
        minimum: float
            See superclass
        maximum: float
            See superclass
        name: str
            See superclass
        latex_label: str
            See superclass
        unit: str
            See superclass
        """
        TruncatedGaussian.__init__(self, mu=mu, sigma=sigma, minimum=minimum,
                                   maximum=maximum, name=name,
                                   latex_label=latex_label, unit=unit)


class HalfGaussian(TruncatedGaussian):
    def __init__(self, sigma, name=None, latex_label=None, unit=None):
        """A Gaussian with its mode at zero, and truncated to only be positive.

        Parameters
        ----------
        sigma: float
            See superclass
        name: str
            See superclass
        latex_label: str
            See superclass
        unit: str
            See superclass
        """
        TruncatedGaussian.__init__(self, 0., sigma, minimum=0., maximum=np.inf,
                                   name=name, latex_label=latex_label,
                                   unit=unit)


class HalfNormal(HalfGaussian):
    def __init__(self, sigma, name=None, latex_label=None, unit=None):
        """A synonym for the HalfGaussian distribution.

        Parameters
        ----------
        sigma: float
            See superclass
        name: str
            See superclass
        latex_label: str
            See superclass
        unit: str
            See superclass

        """
        HalfGaussian.__init__(self, sigma=sigma, name=name,
                              latex_label=latex_label, unit=unit)


class LogNormal(Prior):
    def __init__(self, mu, sigma, name=None, latex_label=None, unit=None):
        """Log-normal prior with mean mu and width sigma

        https://en.wikipedia.org/wiki/Log-normal_distribution

        Parameters
        ----------
        mu: float
            Mean of the Gaussian prior
        sigma:
            Width/Standard deviation of the Gaussian prior
        name: str
            See superclass
        latex_label: str
            See superclass
        unit: str
            See superclass

        """
        Prior.__init__(self, name=name, minimum=0., latex_label=latex_label,
                       unit=unit)

        if sigma <= 0.:
            raise ValueError("For the LogGaussian prior the standard deviation must be positive")

        self.mu = mu
        self.sigma = sigma

    def rescale(self, val):
        """
        'Rescale' a sample from the unit line element to the appropriate LogNormal prior.

        This maps to the inverse CDF. This has been analytically solved for this case.
        """
        Prior.test_valid_for_rescaling(val)
        return scipy.stats.lognorm.ppf(val, self.sigma, scale=np.exp(self.mu))

    def prob(self, val):
        """Return the prior probability of val.

        Parameters
        ----------
        val: float

        Returns
        -------
        float: Prior probability of val
        """

        return scipy.stats.lognorm.pdf(val, self.sigma, scale=np.exp(self.mu))

    def ln_prob(self, val):
        return scipy.stats.lognorm.logpdf(val, self.sigma, scale=np.exp(self.mu))


class LogGaussian(LogNormal):
    def __init__(self, mu, sigma, name=None, latex_label=None, unit=None):
        """Synonym of LogNormal prior

        https://en.wikipedia.org/wiki/Log-normal_distribution

        Parameters
        ----------
        mu: float
            Mean of the Gaussian prior
        sigma:
            Width/Standard deviation of the Gaussian prior
        name: str
            See superclass
        latex_label: str
            See superclass
        unit: str
            See superclass

        """
        LogNormal.__init__(self, mu=mu, sigma=sigma, name=name,
                           latex_label=latex_label, unit=unit)


class Exponential(Prior):
    def __init__(self, mu, name=None, latex_label=None, unit=None):
        """Exponential prior with mean mu

        Parameters
        ----------
        mu: float
            Mean of the Exponential prior
        name: str
            See superclass
        latex_label: str
            See superclass
        unit: str
            See superclass

        """
        Prior.__init__(self, name=name, minimum=0., latex_label=latex_label,
                       unit=unit)
        self.mu = mu

    def rescale(self, val):
        """
        'Rescale' a sample from the unit line element to the appropriate Exponential prior.

        This maps to the inverse CDF. This has been analytically solved for this case.
        """
        Prior.test_valid_for_rescaling(val)
        return scipy.stats.expon.ppf(val, scale=self.mu)

    def prob(self, val):
        """Return the prior probability of val.

        Parameters
        ----------
        val: float

        Returns
        -------
        float: Prior probability of val
        """

        return scipy.stats.expon.pdf(val, scale=self.mu)

    def ln_prob(self, val):
        return scipy.stats.expon.logpdf(val, scale=self.mu)


class StudentT(Prior):
    def __init__(self, df, mu=0., scale=1., name=None, latex_label=None,
                 unit=None):
        """Student's t-distribution prior with number of degrees of freedom df,
        mean mu and scale

        https://en.wikipedia.org/wiki/Student%27s_t-distribution#Generalized_Student's_t-distribution

        Parameters
        ----------
        df: float
            Number of degrees of freedom for distribution
        mu: float
            Mean of the Student's t-prior
        scale:
            Width of the Student's t-prior
        name: str
            See superclass
        latex_label: str
            See superclass
        unit: str
            See superclass
        """
        Prior.__init__(self, name=name, latex_label=latex_label, unit=unit)

        if df <= 0. or scale <= 0.:
            raise ValueError("For the StudentT prior the number of degrees of freedom and scale must be positive")

        self.df = df
        self.mu = mu
        self.scale = scale

    def rescale(self, val):
        """
        'Rescale' a sample from the unit line element to the appropriate Student's t-prior.

        This maps to the inverse CDF. This has been analytically solved for this case.
        """
        Prior.test_valid_for_rescaling(val)

        # use scipy distribution percentage point function (ppf)
        return scipy.stats.t.ppf(val, self.df, loc=self.mu, scale=self.scale)

    def prob(self, val):
        """Return the prior probability of val.

        Parameters
        ----------
        val: float

        Returns
        -------
        float: Prior probability of val
        """
        return scipy.stats.t.pdf(val, self.df, loc=self.mu, scale=self.scale)

    def ln_prob(self, val):
        return scipy.stats.t.logpdf(val, self.df, loc=self.mu, scale=self.scale)


class Beta(Prior):
    def __init__(self, alpha, beta, name=None, latex_label=None, unit=None):
        """Beta distribution

        https://en.wikipedia.org/wiki/Beta_distribution

        Parameters
        ----------
        alpha: float
            first shape parameter
        beta: float
            second shape parameter
        name: str
            See superclass
        latex_label: str
            See superclass
        unit: str
            See superclass

        """
        Prior.__init__(self, minimum=0., maximum=1., name=name,
                       latex_label=latex_label, unit=unit)

        if alpha <= 0. or beta <= 0.:
            raise ValueError("alpha and beta must both be positive values")

        self.alpha = alpha
        self.beta = beta

    def rescale(self, val):
        """
        'Rescale' a sample from the unit line element to the appropriate Beta prior.

        This maps to the inverse CDF. This has been analytically solved for this case.
        """
        Prior.test_valid_for_rescaling(val)

        # use scipy distribution percentage point function (ppf)
        return scipy.stats.beta.ppf(val, self.alpha, self.beta)

    def prob(self, val):
        """Return the prior probability of val.

        Parameters
        ----------
        val: float

        Returns
        -------
        float: Prior probability of val
        """

        spdf = scipy.stats.beta.pdf(val, self.alpha, self.beta)
        if np.all(np.isfinite(spdf)):
            return spdf

        # deal with the fact that if alpha or beta are < 1 you get infinities at 0 and 1
        if isinstance(val, np.ndarray):
            pdf = np.zeros(len(val))
            pdf[np.isfinite(spdf)] = spdf[np.isfinite]
            return spdf
        else:
            return 0.

    def ln_prob(self, val):
        spdf = scipy.stats.beta.logpdf(val, self.alpha, self.beta)
        if np.all(np.isfinite(spdf)):
            return spdf

        if isinstance(val, np.ndarray):
            pdf = -np.inf * np.ones(len(val))
            pdf[np.isfinite(spdf)] = spdf[np.isfinite]
            return spdf
        else:
            return -np.inf


class Logistic(Prior):
    def __init__(self, mu, scale, name=None, latex_label=None, unit=None):
        """Logistic distribution

        https://en.wikipedia.org/wiki/Logistic_distribution

        Parameters
        ----------
        mu: float
            Mean of the distribution
        scale: float
            Width of the distribution
        name: str
            See superclass
        latex_label: str
            See superclass
        unit: str
            See superclass
        """
        Prior.__init__(self, name=name, latex_label=latex_label, unit=unit)

        if scale <= 0.:
            raise ValueError("For the Logistic prior the scale must be positive")

        self.mu = mu
        self.scale = scale

    def rescale(self, val):
        """
        'Rescale' a sample from the unit line element to the appropriate Logistic prior.

        This maps to the inverse CDF. This has been analytically solved for this case.
        """
        Prior.test_valid_for_rescaling(val)

        # use scipy distribution percentage point function (ppf)
        return scipy.stats.logistic.ppf(val, loc=self.mu, scale=self.scale)

    def prob(self, val):
        """Return the prior probability of val.

        Parameters
        ----------
        val: float

        Returns
        -------
        float: Prior probability of val
        """
        return scipy.stats.logistic.pdf(val, loc=self.mu, scale=self.scale)

    def ln_prob(self, val):
        return scipy.stats.logistic.logpdf(val, loc=self.mu, scale=self.scale)


class Cauchy(Prior):
    def __init__(self, alpha, beta, name=None, latex_label=None, unit=None):
        """Cauchy distribution

        https://en.wikipedia.org/wiki/Cauchy_distribution

        Parameters
        ----------
        alpha: float
            Location parameter
        beta: float
            Scale parameter
        name: str
            See superclass
        latex_label: str
            See superclass
        unit: str
            See superclass
        """
        Prior.__init__(self, name=name, latex_label=latex_label, unit=unit)

        if beta <= 0.:
            raise ValueError("For the Cauchy prior the scale must be positive")

        self.alpha = alpha
        self.beta = beta

    def rescale(self, val):
        """
        'Rescale' a sample from the unit line element to the appropriate Cauchy prior.

        This maps to the inverse CDF. This has been analytically solved for this case.
        """
        Prior.test_valid_for_rescaling(val)

        # use scipy distribution percentage point function (ppf)
        return scipy.stats.cauchy.ppf(val, loc=self.alpha, scale=self.beta)

    def prob(self, val):
        """Return the prior probability of val.

        Parameters
        ----------
        val: float

        Returns
        -------
        float: Prior probability of val
        """
        return scipy.stats.cauchy.pdf(val, loc=self.alpha, scale=self.beta)

    def ln_prob(self, val):
        return scipy.stats.cauchy.logpdf(val, loc=self.alpha, scale=self.beta)


class Lorentzian(Cauchy):
    def __init__(self, alpha, beta, name=None, latex_label=None, unit=None):
        """Synonym for the Cauchy distribution

        https://en.wikipedia.org/wiki/Cauchy_distribution

        Parameters
        ----------
        alpha: float
            Location parameter
        beta: float
            Scale parameter
        name: str
            See superclass
        latex_label: str
            See superclass
        unit: str
            See superclass
        """
        Cauchy.__init__(self, alpha=alpha, beta=beta, name=name,
                        latex_label=latex_label, unit=unit)


class Gamma(Prior):
    def __init__(self, k, theta=1., name=None, latex_label=None, unit=None):
        """Gamma distribution

        https://en.wikipedia.org/wiki/Gamma_distribution

        Parameters
        ----------
        k: float
            The shape parameter
        theta: float
            The scale parameter
        name: str
            See superclass
        latex_label: str
            See superclass
        unit: str
            See superclass
        """
        Prior.__init__(self, name=name, minimum=0., latex_label=latex_label,
                       unit=unit)

        if k <= 0 or theta <= 0:
            raise ValueError("For the Gamma prior the shape and scale must be positive")

        self.k = k
        self.theta = theta

    def rescale(self, val):
        """
        'Rescale' a sample from the unit line element to the appropriate Gamma prior.

        This maps to the inverse CDF. This has been analytically solved for this case.
        """
        Prior.test_valid_for_rescaling(val)

        # use scipy distribution percentage point function (ppf)
        return scipy.stats.gamma.ppf(val, self.k, loc=0., scale=self.theta)

    def prob(self, val):
        """Return the prior probability of val.

        Parameters
        ----------
        val: float

        Returns
        -------
        float: Prior probability of val
        """

        return scipy.stats.gamma.pdf(val, self.k, loc=0., scale=self.theta)

    def ln_prob(self, val):
        return scipy.stats.gamma.logpdf(val, self.k, loc=0., scale=self.theta)


class ChiSquared(Gamma):
    def __init__(self, nu, name=None, latex_label=None, unit=None):
        """Chi-squared distribution

        https://en.wikipedia.org/wiki/Chi-squared_distribution

        Parameters
        ----------
        nu: int
            Number of degrees of freedom
        name: str
            See superclass
        latex_label: str
            See superclass
        unit: str
            See superclass
        """

        if nu <= 0 or not isinstance(nu, int):
            raise ValueError("For the ChiSquared prior the number of degrees of freedom must be a positive integer")

        Gamma.__init__(self, name=name, k=nu / 2., theta=2.,
                       latex_label=latex_label, unit=unit)

    @property
    def nu(self):
        return int(self.k * 2)

    @nu.setter
    def nu(self, nu):
        self.k = nu / 2.


class Interped(Prior):

    def __init__(self, xx, yy, minimum=np.nan, maximum=np.nan, name=None,
                 latex_label=None, unit=None):
        """Creates an interpolated prior function from arrays of xx and yy=p(xx)

        Parameters
        ----------
        xx: array_like
            x values for the to be interpolated prior function
        yy: array_like
            p(xx) values for the to be interpolated prior function
        minimum: float
            See superclass
        maximum: float
            See superclass
        name: str
            See superclass
        latex_label: str
            See superclass
        unit: str
            See superclass

        Attributes
        -------
        probability_density: scipy.interpolate.interp1d
            Interpolated prior probability distribution
        cumulative_distribution: scipy.interpolate.interp1d
            Interpolated cumulative prior probability distribution
        inverse_cumulative_distribution: scipy.interpolate.interp1d
            Inverted cumulative prior probability distribution
        YY: array_like
            Cumulative prior probability distribution

        """
        self.xx = xx
        self.yy = yy
        self.__all_interpolated = interp1d(x=xx, y=yy, bounds_error=False, fill_value=0)
        Prior.__init__(self, name=name, latex_label=latex_label, unit=unit,
                       minimum=np.nanmax(np.array((min(xx), minimum))),
                       maximum=np.nanmin(np.array((max(xx), maximum))))
        self.__initialize_attributes()

    def __eq__(self, other):
        if self.__class__ != other.__class__:
            return False
        if np.array_equal(self.xx, other.xx) and np.array_equal(self.yy, other.yy):
            return True
        return False

    def prob(self, val):
        """Return the prior probability of val.

        Parameters
        ----------
        val: float

        Returns
        -------
        float: Prior probability of val
        """
        return self.probability_density(val)

    def rescale(self, val):
        """
        'Rescale' a sample from the unit line element to the prior.

        This maps to the inverse CDF. This is done using interpolation.
        """
        Prior.test_valid_for_rescaling(val)
        rescaled = self.inverse_cumulative_distribution(val)
        if rescaled.shape == ():
            rescaled = float(rescaled)
        return rescaled

    @property
    def minimum(self):
        """Return minimum of the prior distribution.

        Updates the prior distribution if minimum is set to a different value.

        Returns
        -------
        float: Minimum of the prior distribution

        """
        return self.__minimum

    @minimum.setter
    def minimum(self, minimum):
        self.__minimum = minimum
        if '_Interped__maximum' in self.__dict__ and self.__maximum < np.inf:
            self.__update_instance()

    @property
    def maximum(self):
        """Return maximum of the prior distribution.

        Updates the prior distribution if maximum is set to a different value.

        Returns
        -------
        float: Maximum of the prior distribution

        """
        return self.__maximum

    @maximum.setter
    def maximum(self, maximum):
        self.__maximum = maximum
        if '_Interped__minimum' in self.__dict__ and self.__minimum < np.inf:
            self.__update_instance()

    def __update_instance(self):
        self.xx = np.linspace(self.minimum, self.maximum, len(self.xx))
        self.yy = self.__all_interpolated(self.xx)
        self.__initialize_attributes()

    def __initialize_attributes(self):
        if np.trapz(self.yy, self.xx) != 1:
            logger.debug('Supplied PDF for {} is not normalised, normalising.'.format(self.name))
        self.yy /= np.trapz(self.yy, self.xx)
        self.YY = cumtrapz(self.yy, self.xx, initial=0)
        # Need last element of cumulative distribution to be exactly one.
        self.YY[-1] = 1
        self.probability_density = interp1d(x=self.xx, y=self.yy, bounds_error=False, fill_value=0)
        self.cumulative_distribution = interp1d(x=self.xx, y=self.YY, bounds_error=False, fill_value=0)
        self.inverse_cumulative_distribution = interp1d(x=self.YY, y=self.xx, bounds_error=True)


class FromFile(Interped):

    def __init__(self, file_name, minimum=None, maximum=None, name=None,
                 latex_label=None, unit=None):
        """Creates an interpolated prior function from arrays of xx and yy=p(xx) extracted from a file

        Parameters
        ----------
        file_name: str
            Name of the file containing the xx and yy arrays
        minimum: float
            See superclass
        maximum: float
            See superclass
        name: str
            See superclass
        latex_label: str
            See superclass
        unit: str
            See superclass

        Attributes
        -------
        all_interpolated: scipy.interpolate.interp1d
            Interpolated prior function

        """
        try:
            self.id = file_name
            xx, yy = np.genfromtxt(self.id).T
            Interped.__init__(self, xx=xx, yy=yy, minimum=minimum,
                              maximum=maximum, name=name,
                              latex_label=latex_label, unit=unit)
        except IOError:
            logger.warning("Can't load {}.".format(self.id))
            logger.warning("Format should be:")
            logger.warning(r"x\tp(x)")<|MERGE_RESOLUTION|>--- conflicted
+++ resolved
@@ -5,7 +5,6 @@
 from collections import OrderedDict
 from future.utils import iteritems
 
-<<<<<<< HEAD
 import numpy as np
 import scipy.stats
 from scipy.integrate import cumtrapz
@@ -14,13 +13,8 @@
 
 # Keep import bilby statement, it is necessary for some eval() statements
 import bilby  # noqa
-from . import utils
+from . import utils import logger, infer_args_from_method
 from .utils import logger
-=======
-from .utils import logger, infer_args_from_method
-from . import utils
-import bilby  # noqa
->>>>>>> d2797b95
 
 
 class PriorDict(OrderedDict):
