--- conflicted
+++ resolved
@@ -1,11 +1,8 @@
 from __future__ import division
 
 import numpy as np
-<<<<<<< HEAD
+
 import pandas as pd
-=======
-
->>>>>>> 4c358a29
 from ..core.utils import logger, solar_mass
 try:
     from astropy.cosmology import z_at_value, Planck15
