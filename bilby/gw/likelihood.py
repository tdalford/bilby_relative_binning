--- conflicted
+++ resolved
@@ -231,16 +231,6 @@
                 dtype=np.complex128)
 
         for interferometer in self.interferometers:
-<<<<<<< HEAD
-            name = interferometer.name
-            signal_ifo = interferometer.get_detector_response(
-                waveform_polarizations, self.parameters)
-
-            d_inner_h_ifo = interferometer.inner_product(signal=signal_ifo)
-            d_inner_h += d_inner_h_ifo
-            rho_opt_ifo = interferometer.optimal_snr_squared(signal=signal_ifo)
-            optimal_snr_squared += rho_opt_ifo
-=======
             per_detector_snr = self.calculate_snrs(
                 waveform_polarizations=waveform_polarizations,
                 interferometer=interferometer)
@@ -249,14 +239,17 @@
             optimal_snr_squared += np.real(per_detector_snr.optimal_snr_squared)
             complex_matched_filter_snr += per_detector_snr.complex_matched_filter_snr
 
->>>>>>> 76f4e5b0
             if self.time_marginalization:
                 d_inner_h_tc_array += per_detector_snr.d_inner_h_squared_tc_array
 
-            rho_mf_ifo = d_inner_h_ifo / rho_opt_ifo**0.5
-            self.derived[name + '_matched_filter_snr_amp'] = abs(rho_mf_ifo)
-            self.derived[name + '_matched_filter_snr_phase'] = np.angle(rho_mf_ifo)
-            self.derived[name + '_optimal_snr'] = rho_opt_ifo.real**0.5
+            self.derived[interferometer.name + '_matched_filter_snr_amp'] = abs(per_detector_snr.complex_matched_filter_snr)
+            self.derived[interferometer.name + '_matched_filter_snr_phase'] = np.angle(per_detector_snr.complex_matched_filter_snr)
+            self.derived[interferometer.name + '_optimal_snr'] = per_detector_snr.optimal_snr_squared.real**0.5
+
+
+        self.derived['matched_filter_snr_amp'] = abs(complex_matched_filter_snr)
+        self.derived['matched_filter_snr_phase'] = np.angle(complex_matched_filter_snr)
+        self.derived['optimal_snr'] = optimal_snr_squared.real**0.5
 
         if self.time_marginalization:
             log_l = self.time_marginalized_likelihood(
@@ -841,65 +834,6 @@
         self.frequency_nodes_quadratic = \
             waveform_generator.waveform_arguments['frequency_nodes_quadratic']
 
-<<<<<<< HEAD
-    def log_likelihood_ratio(self):
-        optimal_snr_squared = 0.
-        d_inner_h = 0.
-
-        indices, in_bounds = self._closest_time_indices(
-            self.parameters['geocent_time'] - self.interferometers.start_time)
-        if not in_bounds:
-            return np.nan_to_num(-np.inf)
-
-        waveform = self.waveform_generator.frequency_domain_strain(
-            self.parameters)
-        if waveform is None:
-            return np.nan_to_num(-np.inf)
-
-        for ifo in self.interferometers:
-            name = ifo.name
-
-            f_plus = ifo.antenna_response(
-                self.parameters['ra'], self.parameters['dec'],
-                self.parameters['geocent_time'], self.parameters['psi'], 'plus')
-            f_cross = ifo.antenna_response(
-                self.parameters['ra'], self.parameters['dec'],
-                self.parameters['geocent_time'], self.parameters['psi'], 'cross')
-
-            dt = ifo.time_delay_from_geocenter(
-                self.parameters['ra'], self.parameters['dec'],
-                ifo.strain_data.start_time)
-            ifo_time = self.parameters['geocent_time'] + dt - \
-                ifo.strain_data.start_time
-
-            h_plus_linear = f_plus * waveform['linear']['plus']
-            h_cross_linear = f_cross * waveform['linear']['cross']
-            h_plus_quadratic = f_plus * waveform['quadratic']['plus']
-            h_cross_quadratic = f_cross * waveform['quadratic']['cross']
-
-            indices, in_bounds = self._closest_time_indices(ifo_time)
-            if not in_bounds:
-                return np.nan_to_num(-np.inf)
-
-            d_inner_h_tc_array = np.einsum(
-                'i,ji->j', np.conjugate(h_plus_linear + h_cross_linear),
-                self.weights[name + '_linear'][indices])
-
-            d_inner_h_ifo = interp1d(
-                self.time_samples[indices],
-                d_inner_h_tc_array, kind='quadratic')(ifo_time)
-            d_inner_h += d_inner_h_ifo
-
-            rho_opt_ifo = np.vdot(
-                np.abs(h_plus_quadratic + h_cross_quadratic)**2,
-                self.weights[name + '_quadratic'])
-            optimal_snr_squared += rho_opt_ifo
-
-            rho_mf_ifo = d_inner_h_ifo / rho_opt_ifo**0.5
-            self.derived[name + '_matched_filter_snr_amp'] = abs(rho_mf_ifo)
-            self.derived[name + '_matched_filter_snr_phase'] = np.angle(rho_mf_ifo)
-            self.derived[name + '_optimal_snr'] = rho_opt_ifo.real**0.5
-=======
     def calculate_snrs(self, waveform_polarizations, interferometer):
         """
         Compute the snrs for ROQ
@@ -910,7 +844,6 @@
         interferometer: bilby.gw.detector.Interferometer
 
         """
->>>>>>> 76f4e5b0
 
         f_plus = interferometer.antenna_response(
             self.parameters['ra'], self.parameters['dec'],
