import os
import copy

import numpy as np
from scipy.interpolate import InterpolatedUnivariateSpline, interp1d
from scipy.integrate import cumtrapz
from scipy.stats import norm

from ..core.prior import (PriorDict, Uniform, Prior, DeltaFunction, Gaussian,
                          Interped, Constraint, conditional_prior_factory,
                          BaseJointPriorDist, JointPrior, JointPriorDistError)
from ..core.utils import infer_args_from_method, logger
from .conversion import (
    convert_to_lal_binary_black_hole_parameters,
    convert_to_lal_binary_neutron_star_parameters, generate_mass_parameters,
    generate_tidal_parameters, fill_from_fixed_priors,
    chirp_mass_and_mass_ratio_to_total_mass,
    total_mass_and_mass_ratio_to_component_masses)
from .cosmology import get_cosmology

try:
    from astropy import cosmology as cosmo, units
except ImportError:
    logger.debug("You do not have astropy installed currently. You will"
                 " not be able to use some of the prebuilt functions.")


class BilbyPriorConversionError(Exception):
    pass


def convert_to_flat_in_component_mass_prior(result, fraction=0.25):
    """ Converts samples with a defined prior in chirp-mass and mass-ratio to flat in component mass by resampling with
    the posterior with weights defined as ratio in new:old prior values times the jacobian which for
    F(mc, q) -> G(m1, m2) is defined as J := m1^2 / mc

    Parameters
    ----------
    result: bilby.core.result.Result
        The output result complete with priors and posteriors
    fraction: float [0, 1]
        The fraction of samples to draw (default=0.25). Note, if too high a
        fraction of samples are draw, the reweighting will not be applied in
        effect.

    """
    if getattr(result, "priors") is not None:
        for key in ['chirp_mass', 'mass_ratio']:
            if key not in result.priors.keys():
                BilbyPriorConversionError("{} Prior not found in result object".format(key))
            if isinstance(result.priors[key], Constraint):
                BilbyPriorConversionError("{} Prior should not be a Constraint".format(key))
        for key in ['mass_1', 'mass_2']:
            if not isinstance(result.priors[key], Constraint):
                BilbyPriorConversionError("{} Prior should be a Constraint Prior".format(key))
    else:
        BilbyPriorConversionError("No prior in the result: unable to convert")

    result = copy.copy(result)
    priors = result.priors
    old_priors = copy.copy(result.priors)
    posterior = result.posterior

    for key in ['chirp_mass', 'mass_ratio']:
        priors[key] = Constraint(priors[key].minimum, priors[key].maximum, key, latex_label=priors[key].latex_label)
    for key in ['mass_1', 'mass_2']:
        priors[key] = Uniform(priors[key].minimum, priors[key].maximum, key, latex_label=priors[key].latex_label,
                              unit="$M_{\odot}$")

    weights = np.array(result.get_weights_by_new_prior(old_priors, priors,
                                                       prior_names=['chirp_mass', 'mass_ratio', 'mass_1', 'mass_2']))
    jacobian = posterior["mass_1"] ** 2 / posterior["chirp_mass"]
    weights = jacobian * weights
    result.posterior = posterior.sample(frac=fraction, weights=weights)

    logger.info("Resampling posterior to flat-in-component mass")
    effective_sample_size = sum(weights)**2 / sum(weights**2)
    n_posterior = len(posterior)
    if fraction > effective_sample_size / n_posterior:
        logger.warning(
            "Sampling posterior of length {} with fraction {}, but "
            "effective_sample_size / len(posterior) = {}. This may produce "
            "biased results"
            .format(n_posterior, fraction, effective_sample_size / n_posterior)
        )
    result.posterior = posterior.sample(frac=fraction, weights=weights, replace=True)
    result.meta_data["reweighted_to_flat_in_component_mass"] = True
    return result


class Cosmological(Interped):

    @property
    def _default_args_dict(self):
        return dict(
            redshift=dict(name='redshift', latex_label='$z$', unit=None),
            luminosity_distance=dict(
                name='luminosity_distance', latex_label='$d_L$', unit=units.Mpc),
            comoving_distance=dict(
                name='comoving_distance', latex_label='$d_C$', unit=units.Mpc))

    def __init__(self, minimum, maximum, cosmology=None, name=None,
                 latex_label=None, unit=None, boundary=None):
        self.cosmology = get_cosmology(cosmology)
        if name not in self._default_args_dict:
            raise ValueError(
                "Name {} not recognised. Must be one of luminosity_distance, "
                "comoving_distance, redshift".format(name))
        self.name = name
        label_args = self._default_args_dict[self.name]
        if latex_label is not None:
            label_args['latex_label'] = latex_label
        if unit is not None:
            if not isinstance(unit, units.Unit):
                unit = units.Unit(unit)
            label_args['unit'] = unit
        self.unit = label_args['unit']
        self._minimum_dict = {self.name: minimum}
        self._maximum_dict = {self.name: maximum}
        self._force_boundary_update()
        if name == 'redshift':
            xx, yy = self._get_redshift_arrays()
        elif name == 'comoving_distance':
            xx, yy = self._get_comoving_distance_arrays()
        elif name == 'luminosity_distance':
            xx, yy = self._get_luminosity_distance_arrays()
        else:
            raise ValueError('Name {} not recognized.'.format(name))
        super(Cosmological, self).__init__(xx=xx, yy=yy, minimum=minimum, maximum=maximum,
                                           boundary=boundary, **label_args)

    @property
    def minimum(self):
        return self._minimum_dict[self.name]

    @minimum.setter
    def minimum(self, minimum):
<<<<<<< HEAD
        cosmology = get_cosmology(self.cosmology)
        self._minimum_dict[self.name] = minimum
        self._minimum_dict = self._update_boundary_dict(cosmology=cosmology,
                                                        boundary_dict=self._minimum_dict,
                                                        bound=minimum)
=======
        self._set_limit(value=minimum, limit_dict=self._minimum)
>>>>>>> 0140d1e7

    @property
    def maximum(self):
        return self._maximum_dict[self.name]

    @maximum.setter
    def maximum(self, maximum):
        self._set_limit(value=maximum, limit_dict=self._maximum)

    def _set_limit(self, value, limit_dict):
        """
        Set either the limits for redshift luminosity and comoving distances

        Parameters
        ----------
        value: float
            Limit value in current class' parameter
        limit_dict: dict
            The limit dictionary to modify in place
        """
        cosmology = get_cosmology(self.cosmology)
<<<<<<< HEAD
        self._maximum_dict[self.name] = maximum
        self._maximum_dict = self._update_boundary_dict(cosmology=cosmology,
                                                        boundary_dict=self._maximum_dict,
                                                        bound=maximum)

    def _update_boundary_dict(self, cosmology, boundary_dict, bound):
        if self.name == 'redshift':
            boundary_dict['luminosity_distance'] = \
                cosmology.luminosity_distance(bound).value
            boundary_dict['comoving_distance'] = \
                cosmology.comoving_distance(bound).value
        elif self.name == 'luminosity_distance':
            if bound == 0:
                boundary_dict['redshift'] = 0
            else:
                boundary_dict['redshift'] = cosmo.z_at_value(
                    cosmology.luminosity_distance, bound * self.unit)
            boundary_dict['comoving_distance'] = boundary_dict['redshift']
        elif self.name == 'comoving_distance':
            if bound == 0:
                boundary_dict['redshift'] = 0
            else:
                boundary_dict['redshift'] = cosmo.z_at_value(
                    cosmology.comoving_distance, bound * self.unit)
            boundary_dict['luminosity_distance'] = boundary_dict['redshift']
=======
        limit_dict[self.name] = value
        if self.name == 'redshift':
            limit_dict['luminosity_distance'] = \
                cosmology.luminosity_distance(value).value
            limit_dict['comoving_distance'] = \
                cosmology.comoving_distance(value).value
        elif self.name == 'luminosity_distance':
            if value == 0:
                limit_dict['redshift'] = 0
            else:
                limit_dict['redshift'] = cosmo.z_at_value(
                    cosmology.luminosity_distance, value * self.unit)
            limit_dict['comoving_distance'] = (
                cosmology.comoving_distance(limit_dict['redshift']).value
            )
        elif self.name == 'comoving_distance':
            if value == 0:
                limit_dict['redshift'] = 0
            else:
                limit_dict['redshift'] = cosmo.z_at_value(
                    cosmology.comoving_distance, value * self.unit)
            limit_dict['luminosity_distance'] = (
                cosmology.luminosity_distance(limit_dict['redshift']).value
            )
>>>>>>> 0140d1e7
        try:
            self._update_instance()
        except (AttributeError, KeyError):
            pass
        self._check_valid_range()
        return boundary_dict

    def _force_boundary_update(self):
        self._minimum_dict = self._update_boundary_dict(cosmology=self.cosmology,
                                                        boundary_dict=self._minimum_dict,
                                                        bound=self.minimum)
        self._maximum_dict = self._update_boundary_dict(cosmology=self.cosmology,
                                                        boundary_dict=self._maximum_dict,
                                                        bound=self.maximum)

    def get_corresponding_prior(self, name=None, unit=None):
        subclass_args = infer_args_from_method(self.__init__)
        args_dict = {key: getattr(self, key) for key in subclass_args}
        self._convert_to(new=name, args_dict=args_dict)
        if unit is not None:
            args_dict['unit'] = unit
        return self.__class__(**args_dict)

    def _convert_to(self, new, args_dict):
        args_dict.update(self._default_args_dict[new])
        args_dict['minimum'] = self._minimum_dict[args_dict['name']]
        args_dict['maximum'] = self._maximum_dict[args_dict['name']]

    def _get_comoving_distance_arrays(self):
        zs, p_dz = self._get_redshift_arrays()
        dc_of_z = self.cosmology.comoving_distance(zs).value
        ddc_dz = np.gradient(dc_of_z, zs)
        p_dc = p_dz / ddc_dz
        return dc_of_z, p_dc

    def _get_luminosity_distance_arrays(self):
        zs, p_dz = self._get_redshift_arrays()
        dl_of_z = self.cosmology.luminosity_distance(zs).value
        ddl_dz = np.gradient(dl_of_z, zs)
        p_dl = p_dz / ddl_dz
        return dl_of_z, p_dl

    def _get_redshift_arrays(self):
        raise NotImplementedError

    @classmethod
    def from_repr(cls, string):
        if "FlatLambdaCDM" in string:
            logger.warning(
                "Cosmological priors cannot be loaded from a string. "
                "If the prior has a name, use that instead."
            )
            return string
        else:
            return cls._from_repr(string)

    @property
    def _repr_dict(self):
        """
        Get a dictionary containing the arguments needed to reproduce this object.
        """
        dict_with_properties = super(Cosmological, self)._repr_dict
        if isinstance(dict_with_properties['cosmology'], cosmo.core.Cosmology):
            if dict_with_properties['cosmology'].name is not None:
                dict_with_properties['cosmology'] = dict_with_properties['cosmology'].name
        if isinstance(dict_with_properties['unit'], units.Unit):
            dict_with_properties['unit'] = dict_with_properties['unit'].to_string()
        return dict_with_properties


class UniformComovingVolume(Cosmological):

    def _get_redshift_arrays(self):
        zs = np.linspace(self._minimum_dict['redshift'] * 0.99,
                         self._maximum_dict['redshift'] * 1.01, 1000)
        p_dz = self.cosmology.differential_comoving_volume(zs).value
        return zs, p_dz


class UniformSourceFrame(Cosmological):
    """
    Prior for redshift which is uniform in comoving volume and source frame
    time.

    For redshift this is p(z) \propto dVc/dz 1 / (1 + z), where the extra 1+z
    is due to doppler shifting of the source frame time.
    """

    def _get_redshift_arrays(self):
        zs = np.linspace(self._minimum_dict['redshift'] * 0.99,
                         self._maximum_dict['redshift'] * 1.01, 1000)
        p_dz = self.cosmology.differential_comoving_volume(zs).value / (1 + zs)
        return zs, p_dz


class AlignedSpin(Interped):

    def __init__(self, a_prior=Uniform(0, 1), z_prior=Uniform(-1, 1),
                 name=None, latex_label=None, unit=None, boundary=None):
        """
        Prior distribution for the aligned (z) component of the spin.

        This takes prior distributions for the magnitude and cosine of the tilt
        and forms a compound prior.

        This is useful when using aligned-spin only waveform approximants.

        This is an extension of e.g., (A7) of https://arxiv.org/abs/1805.10457.

        Parameters
        ----------
        a_prior: Prior
            Prior distribution for spin magnitude
        z_prior: Prior
            Prior distribution for cosine spin tilt
        name: see superclass
        latex_label: see superclass
        unit: see superclass
        """
        self.a_prior = a_prior
        self.z_prior = z_prior
        chi_min = min(a_prior.maximum * z_prior.minimum,
                      a_prior.minimum * z_prior.maximum)
        chi_max = a_prior.maximum * z_prior.maximum
        xx = np.linspace(chi_min, chi_max, 800)
        a_prior_minimum = a_prior.minimum
        if a_prior_minimum == 0:
            a_prior_minimum += 1e-32
        aas = np.linspace(a_prior_minimum, a_prior.maximum, 1000)
        yy = [np.trapz(np.nan_to_num(a_prior.prob(aas) / aas *
                                     z_prior.prob(x / aas)), aas) for x in xx]
        super(AlignedSpin, self).__init__(xx=xx, yy=yy, name=name,
                                          latex_label=latex_label, unit=unit,
                                          boundary=boundary)


class CBCPriorDict(PriorDict):
    @property
    def minimum_chirp_mass(self):
        if "chirp_mass" in self:
            return getattr(self["chirp_mass"], 'minimum')
        mass_1, mass_2 = self._get_component_masses(bound='minimum')
        if mass_1 is not None and mass_2 is not None:
            s = generate_mass_parameters(dict(mass_1=mass_1, mass_2=mass_2))
            return s["chirp_mass"]
        else:
            logger.warning("Unable to determine minimum chirp mass")
            return None

    @property
    def maximum_chirp_mass(self):
        if "chirp_mass" in self:
            return getattr(self["chirp_mass"], 'maximum')
        mass_1, mass_2 = self._get_component_masses(bound='maximum')
        if mass_1 is not None and mass_2 is not None:
            s = generate_mass_parameters(dict(mass_1=mass_1, mass_2=mass_2))
            return s["chirp_mass"]
        else:
            logger.warning("Unable to determine maximum chirp mass")
            return None

    def _get_component_masses(self, bound):
        mass_1 = None
        mass_2 = None
        if "mass_1" in self:
            mass_1 = getattr(self['mass_1'], bound)
            if "mass_2" in self:
                mass_2 = getattr(self['mass_2'], bound)
            elif "mass_ratio" in self:
                mass_2 = mass_1 * getattr(self["mass_ratio"], bound)
        return mass_1, mass_2

    @property
    def minimum_component_mass(self):
        if "mass_2" in self:
            return self["mass_2"].minimum
        if "chirp_mass" in self and "mass_ratio" in self:
            total_mass = chirp_mass_and_mass_ratio_to_total_mass(
                self["chirp_mass"].minimum, self["mass_ratio"].minimum)
            _, mass_2 = total_mass_and_mass_ratio_to_component_masses(
                self["mass_ratio"].minimum, total_mass)
            return mass_2
        else:
            logger.warning("Unable to determine minimum component mass")
            return None


class BBHPriorDict(CBCPriorDict):
    def __init__(self, dictionary=None, filename=None, aligned_spin=False,
                 conversion_function=None):
        """ Initialises a Prior set for Binary Black holes

        Parameters
        ----------
        dictionary: dict, optional
            See superclass
        filename: str, optional
            See superclass
        conversion_function: func
            Function to convert between sampled parameters and constraints.
            By default this generates many additional parameters, see
            BBHPriorDict.default_conversion_function
        """
        basedir = os.path.join(os.path.dirname(__file__), 'prior_files')
        if dictionary is None and filename is None:
            fname = 'binary_black_holes.prior'
            if aligned_spin:
                fname = 'aligned_spin_' + fname
                logger.info('Using aligned spin prior')
            filename = os.path.join(basedir, fname)
            logger.info('No prior given, using default BBH priors in {}.'.format(filename))
        elif filename is not None:
            if not os.path.isfile(filename):
                filename = os.path.join(os.path.dirname(__file__), 'prior_files', filename)
        super(BBHPriorDict, self).__init__(dictionary=dictionary, filename=filename,
                                           conversion_function=conversion_function)

    def default_conversion_function(self, sample):
        """
        Default parameter conversion function for BBH signals.

        This generates:
        - the parameters passed to source.lal_binary_black_hole
        - all mass parameters

        It does not generate:
        - component spins
        - source-frame parameters

        Parameters
        ----------
        sample: dict
            Dictionary to convert

        Returns
        -------
        sample: dict
            Same as input
        """
        out_sample = fill_from_fixed_priors(sample, self)
        out_sample, _ = convert_to_lal_binary_black_hole_parameters(out_sample)
        out_sample = generate_mass_parameters(out_sample)

        return out_sample

    def test_redundancy(self, key, disable_logging=False):
        """
        Test whether adding the key would add be redundant.
        Already existing keys return True.

        Parameters
        ----------
        key: str
            The key to test.
        disable_logging: bool, optional
            Disable logging in this function call. Default is False.

        Return
        ------
        redundant: bool
            Whether the key is redundant or not
        """
        if key in self:
            logger.debug('{} already in prior'.format(key))
            return True

        sampling_parameters = {key for key in self if not isinstance(
            self[key], (DeltaFunction, Constraint))}

        mass_parameters = {'mass_1', 'mass_2', 'chirp_mass', 'total_mass', 'mass_ratio', 'symmetric_mass_ratio'}
        spin_tilt_1_parameters = {'tilt_1', 'cos_tilt_1'}
        spin_tilt_2_parameters = {'tilt_2', 'cos_tilt_2'}
        spin_azimuth_parameters = {'phi_1', 'phi_2', 'phi_12', 'phi_jl'}
        inclination_parameters = {'theta_jn', 'cos_theta_jn'}
        distance_parameters = {'luminosity_distance', 'comoving_distance', 'redshift'}

        for independent_parameters, parameter_set in \
                zip([2, 2, 1, 1, 1, 1],
                    [mass_parameters, spin_azimuth_parameters,
                     spin_tilt_1_parameters, spin_tilt_2_parameters,
                     inclination_parameters, distance_parameters]):
            if key in parameter_set:
                if len(parameter_set.intersection(
                        sampling_parameters)) >= independent_parameters:
                    logger.disabled = disable_logging
                    logger.warning('{} already in prior. '
                                   'This may lead to unexpected behaviour.'
                                   .format(parameter_set.intersection(self)))
                    logger.disabled = False
                    return True
        return False


class BNSPriorDict(CBCPriorDict):

    def __init__(self, dictionary=None, filename=None, aligned_spin=True,
                 conversion_function=None):
        """ Initialises a Prior set for Binary Neutron Stars

        Parameters
        ----------
        dictionary: dict, optional
            See superclass
        filename: str, optional
            See superclass
        conversion_function: func
            Function to convert between sampled parameters and constraints.
            By default this generates many additional parameters, see
            BNSPriorDict.default_conversion_function
        """
        if aligned_spin:
            default_file = 'binary_neutron_stars.prior'
        else:
            default_file = 'precessing_binary_neutron_stars.prior'
        if dictionary is None and filename is None:
            filename = os.path.join(os.path.dirname(__file__), 'prior_files', default_file)
            logger.info('No prior given, using default BNS priors in {}.'.format(filename))
        elif filename is not None:
            if not os.path.isfile(filename):
                filename = os.path.join(os.path.dirname(__file__), 'prior_files', filename)
        super(BNSPriorDict, self).__init__(dictionary=dictionary, filename=filename,
                                           conversion_function=conversion_function)

    def default_conversion_function(self, sample):
        """
        Default parameter conversion function for BNS signals.

        This generates:
        - the parameters passed to source.lal_binary_neutron_star
        - all mass parameters
        - all tidal parameters

        It does not generate:
        - component spins
        - source-frame parameters

        Parameters
        ----------
        sample: dict
            Dictionary to convert

        Returns
        -------
        sample: dict
            Same as input
        """
        out_sample = fill_from_fixed_priors(sample, self)
        out_sample, _ = convert_to_lal_binary_neutron_star_parameters(out_sample)
        out_sample = generate_mass_parameters(out_sample)
        out_sample = generate_tidal_parameters(out_sample)
        return out_sample

    def test_redundancy(self, key, disable_logging=False):
        logger.disabled = disable_logging
        logger.info("Performing redundancy check using BBHPriorDict(self).test_redundancy")
        logger.disabled = False
        bbh_redundancy = BBHPriorDict(self).test_redundancy(key)

        if bbh_redundancy:
            return True
        redundant = False

        sampling_parameters = {key for key in self if not isinstance(
            self[key], (DeltaFunction, Constraint))}

        tidal_parameters = \
            {'lambda_1', 'lambda_2', 'lambda_tilde', 'delta_lambda_tilde'}

        if key in tidal_parameters:
            if len(tidal_parameters.intersection(sampling_parameters)) > 2:
                redundant = True
                logger.disabled = disable_logging
                logger.warning('{} already in prior. '
                               'This may lead to unexpected behaviour.'
                               .format(tidal_parameters.intersection(self)))
                logger.disabled = False
            elif len(tidal_parameters.intersection(sampling_parameters)) == 2:
                redundant = True
        return redundant


Prior._default_latex_labels = {
    'mass_1': '$m_1$',
    'mass_2': '$m_2$',
    'total_mass': '$M$',
    'chirp_mass': '$\\mathcal{M}$',
    'mass_ratio': '$q$',
    'symmetric_mass_ratio': '$\\eta$',
    'a_1': '$a_1$',
    'a_2': '$a_2$',
    'tilt_1': '$\\theta_1$',
    'tilt_2': '$\\theta_2$',
    'cos_tilt_1': '$\\cos\\theta_1$',
    'cos_tilt_2': '$\\cos\\theta_2$',
    'phi_12': '$\\Delta\\phi$',
    'phi_jl': '$\\phi_{JL}$',
    'luminosity_distance': '$d_L$',
    'dec': '$\\mathrm{DEC}$',
    'ra': '$\\mathrm{RA}$',
    'iota': '$\\iota$',
    'cos_iota': '$\\cos\\iota$',
    'theta_jn': '$\\theta_{JN}$',
    'cos_theta_jn': '$\\cos\\theta_{JN}$',
    'psi': '$\\psi$',
    'phase': '$\\phi$',
    'geocent_time': '$t_c$',
    'lambda_1': '$\\Lambda_1$',
    'lambda_2': '$\\Lambda_2$',
    'lambda_tilde': '$\\tilde{\\Lambda}$',
    'delta_lambda_tilde': '$\\delta\\tilde{\\Lambda}$'}


class CalibrationPriorDict(PriorDict):

    def __init__(self, dictionary=None, filename=None):
        """ Initialises a Prior set for Binary Black holes

        Parameters
        ----------
        dictionary: dict, optional
            See superclass
        filename: str, optional
            See superclass
        """
        if dictionary is None and filename is not None:
            filename = os.path.join(os.path.dirname(__file__),
                                    'prior_files', filename)
        super(CalibrationPriorDict, self).__init__(dictionary=dictionary, filename=filename)
        self.source = None

    def to_file(self, outdir, label):
        """
        Write the prior to file. This includes information about the source if
        possible.

        Parameters
        ----------
        outdir: str
            Output directory.
        label: str
            Label for prior.
        """
        PriorDict.to_file(self, outdir=outdir, label=label)
        if self.source is not None:
            prior_file = os.path.join(outdir, "{}.prior".format(label))
            with open(prior_file, "a") as outfile:
                outfile.write("# prior source file is {}".format(self.source))

    @staticmethod
    def from_envelope_file(envelope_file, minimum_frequency,
                           maximum_frequency, n_nodes, label):
        """
        Load in the calibration envelope.

        This is a text file with columns:
            frequency median-amplitude median-phase -1-sigma-amplitude
            -1-sigma-phase +1-sigma-amplitude +1-sigma-phase

        Parameters
        ----------
        envelope_file: str
            Name of file to read in.
        minimum_frequency: float
            Minimum frequency for the spline.
        maximum_frequency: float
            Minimum frequency for the spline.
        n_nodes: int
            Number of nodes for the spline.
        label: str
            Label for the names of the parameters, e.g., recalib_H1_

        Returns
        -------
        prior: PriorDict
            Priors for the relevant parameters.
            This includes the frequencies of the nodes which are _not_ sampled.
        """
        calibration_data = np.genfromtxt(envelope_file).T
        log_frequency_array = np.log(calibration_data[0])
        amplitude_median = calibration_data[1] - 1
        phase_median = calibration_data[2]
        amplitude_sigma = (calibration_data[5] - calibration_data[3]) / 2
        phase_sigma = (calibration_data[6] - calibration_data[4]) / 2

        log_nodes = np.linspace(np.log(minimum_frequency),
                                np.log(maximum_frequency), n_nodes)

        amplitude_mean_nodes = \
            InterpolatedUnivariateSpline(log_frequency_array, amplitude_median)(log_nodes)
        amplitude_sigma_nodes = \
            InterpolatedUnivariateSpline(log_frequency_array, amplitude_sigma)(log_nodes)
        phase_mean_nodes = \
            InterpolatedUnivariateSpline(log_frequency_array, phase_median)(log_nodes)
        phase_sigma_nodes = \
            InterpolatedUnivariateSpline(log_frequency_array, phase_sigma)(log_nodes)

        prior = CalibrationPriorDict()
        for ii in range(n_nodes):
            name = "recalib_{}_amplitude_{}".format(label, ii)
            latex_label = "$A^{}_{}$".format(label, ii)
            prior[name] = Gaussian(mu=amplitude_mean_nodes[ii],
                                   sigma=amplitude_sigma_nodes[ii],
                                   name=name, latex_label=latex_label,
                                   boundary='reflective')
        for ii in range(n_nodes):
            name = "recalib_{}_phase_{}".format(label, ii)
            latex_label = "$\\phi^{}_{}$".format(label, ii)
            prior[name] = Gaussian(mu=phase_mean_nodes[ii],
                                   sigma=phase_sigma_nodes[ii],
                                   name=name, latex_label=latex_label,
                                   boundary='reflective')
        for ii in range(n_nodes):
            name = "recalib_{}_frequency_{}".format(label, ii)
            latex_label = "$f^{}_{}$".format(label, ii)
            prior[name] = DeltaFunction(peak=np.exp(log_nodes[ii]), name=name,
                                        latex_label=latex_label)
        prior.source = os.path.abspath(envelope_file)
        return prior

    @staticmethod
    def constant_uncertainty_spline(
            amplitude_sigma, phase_sigma, minimum_frequency, maximum_frequency,
            n_nodes, label):
        """
        Make prior assuming constant in frequency calibration uncertainty.

        This assumes Gaussian fluctuations about 0.

        Parameters
        ----------
        amplitude_sigma: float
            Uncertainty in the amplitude.
        phase_sigma: float
            Uncertainty in the phase.
        minimum_frequency: float
            Minimum frequency for the spline.
        maximum_frequency: float
            Minimum frequency for the spline.
        n_nodes: int
            Number of nodes for the spline.
        label: str
            Label for the names of the parameters, e.g., recalib_H1_

        Returns
        -------
        prior: PriorDict
            Priors for the relevant parameters.
            This includes the frequencies of the nodes which are _not_ sampled.
        """
        nodes = np.logspace(np.log10(minimum_frequency),
                            np.log10(maximum_frequency), n_nodes)

        amplitude_mean_nodes = [0] * n_nodes
        amplitude_sigma_nodes = [amplitude_sigma] * n_nodes
        phase_mean_nodes = [0] * n_nodes
        phase_sigma_nodes = [phase_sigma] * n_nodes

        prior = CalibrationPriorDict()
        for ii in range(n_nodes):
            name = "recalib_{}_amplitude_{}".format(label, ii)
            latex_label = "$A^{}_{}$".format(label, ii)
            prior[name] = Gaussian(mu=amplitude_mean_nodes[ii],
                                   sigma=amplitude_sigma_nodes[ii],
                                   name=name, latex_label=latex_label,
                                   boundary='reflective')
        for ii in range(n_nodes):
            name = "recalib_{}_phase_{}".format(label, ii)
            latex_label = "$\\phi^{}_{}$".format(label, ii)
            prior[name] = Gaussian(mu=phase_mean_nodes[ii],
                                   sigma=phase_sigma_nodes[ii],
                                   name=name, latex_label=latex_label,
                                   boundary='reflective')
        for ii in range(n_nodes):
            name = "recalib_{}_frequency_{}".format(label, ii)
            latex_label = "$f^{}_{}$".format(label, ii)
            prior[name] = DeltaFunction(peak=nodes[ii], name=name,
                                        latex_label=latex_label)

        return prior


def secondary_mass_condition_function(reference_params, mass_1):
    return dict(minimum=reference_params['minimum'], maximum=mass_1)


ConditionalCosmological = conditional_prior_factory(Cosmological)
ConditionalUniformComovingVolume = conditional_prior_factory(UniformComovingVolume)
ConditionalUniformSourceFrame = conditional_prior_factory(UniformSourceFrame)


class HealPixMapPriorDist(BaseJointPriorDist):
    """
    Class defining prior according to given HealPix Map, defaults to 2D in ra and dec but can be set to include
    Distance as well. This only works with skymaps that include the 2D joint probability in ra/dec and that use the
    normal LALInference type skymaps where each pixel has a DISTMU, DISTSIGMA, and DISTNORM defining the conditional
    distance distribution along a given line of sight.

    Parameters
    ----------

    hp_file : file path to .fits file
        .fits file that containes the 2D or 3D Healpix Map
    names : list (optional)
        list of names of parameters included in the JointPriorDist, defaults to ['ra', 'dec']
    bounds : dict or list (optional)
        dictionary or list with given prior bounds. defaults to normal bounds on ra, dev and 0, inf for distance
        if this is for a 3D map

    Returns
    -------

    PriorDist : `bilby.gw.prior.HealPixMapPriorDist`
        A JointPriorDist object to store the joint prior distribution according to passed healpix map
    """
    def __init__(self, hp_file, names=None, bounds=None, distance=False):
        self.hp = self._check_imports()
        self.hp_file = hp_file
        if names is None:
            names = ["ra", "dec"]
        if bounds is None:
            bounds = [[0, 2 * np.pi], [-np.pi / 2.0, np.pi / 2.0]]
        elif isinstance(bounds, dict):
            bs = [[] for _ in bounds.keys()]
            for i, key in enumerate(bounds.keys()):
                bs[i] = (bounds[key][0], bounds[key][1])
            bounds = bs
        if distance:
            if len(names) == 2:
                names.append("distance")
            if len(bounds) == 2:
                bounds.append([0, np.inf])
            self.distance = True
            self.prob, self.distmu, self.distsigma, self.distnorm = self.hp.read_map(
                hp_file, verbose=False, field=range(4)
            )
        else:
            self.distance = False
            self.prob = self.hp.read_map(hp_file, verbose=False)

        super(HealPixMapPriorDist, self).__init__(names=names, bounds=bounds)
        self.distname = "hpmap"
        self.npix = len(self.prob)
        self.nside = self.hp.npix2nside(self.npix)
        self.pixel_area = self.hp.nside2pixarea(self.nside)
        self.pixel_length = self.pixel_area ** (1 / 2.0)
        self.pix_xx = np.arange(self.npix)
        self._all_interped = interp1d(x=self.pix_xx, y=self.prob, bounds_error=False, fill_value=0)
        self.inverse_cdf = None
        self.distance_pdf = None
        self.distance_dist = None
        self.distance_icdf = None
        self._build_attributes()
        name = self.names[-1]
        if self.bounds[name][1] != np.inf and self.bounds[name][0] != -np.inf:
            self.rs = np.linspace(self.bounds[name][0], self.bounds[name][1], 1000)
        else:
            self.rs = np.linspace(0, 5000, 1000)

    def _build_attributes(self):
        """
        Method that builds the inverse cdf of the P(pixel) distribution for rescaling
        """
        yy = self._all_interped(self.pix_xx)
        yy /= np.trapz(yy, self.pix_xx)
        YY = cumtrapz(yy, self.pix_xx, initial=0)
        YY[-1] = 1
        self.inverse_cdf = interp1d(x=YY, y=self.pix_xx, bounds_error=True)

    @staticmethod
    def _check_imports():
        """
        Static method to check that healpy is installed on the machine running bibly
        """
        try:
            import healpy
        except Exception:
            raise ImportError("Must have healpy installed on this machine to use HealPixMapPrior")
        return healpy

    def _rescale(self, samp, **kwargs):
        """
        Overwrites the _rescale method of BaseJoint Prior to rescale a single value from the unitcube onto
        two values (ra, dec) or 3 (ra, dec, dist) if distance is included

        Parameters
        ----------
        samp : float, int
            must take in single value for pixel on unitcube to recale onto ra, dec (distance), for the map Prior
        kwargs : dict
            kwargs are all passed to _rescale() method

        Returns
        -------
        rescaled_sample : array_like
            sample to rescale onto the prior
        """
        if self.distance:
            dist_samp = samp[:, -1]
            samp = samp[:, 0]
        else:
            samp = samp[:, 0]
        pix_rescale = self.inverse_cdf(samp)
        sample = np.empty((len(pix_rescale), 2))
        dist_samples = np.empty((len(pix_rescale)))
        for i, val in enumerate(pix_rescale):
            theta, ra = self.hp.pix2ang(self.nside, int(round(val)))
            dec = 0.5 * np.pi - theta
            sample[i, :] = self.draw_from_pixel(ra, dec, int(round(val)))
            if self.distance:
                self.update_distance(int(round(val)))
                dist_samples[i] = self.distance_icdf(dist_samp[i])
        if self.distance:
            sample = np.row_stack([sample[:, 0], sample[:, 1], dist_samples])
        return sample.reshape((-1, self.num_vars))

    def update_distance(self, pix_idx):
        """
        Method to update the conditional distance distributions at given pixel used for distance handling in the
        JointPrior Parameters. This function updates the current distance pdf, inverse_cdf, and sampler according to
        given pixel or line of sight.

        Parameters
        ----------
        pix_idx : int
            pixel index value to create the distribtuion for

        Returns
        -------
        None : None
            just updates these functions at new pixel values
        """
        self.distance_pdf = lambda r: self.distnorm[pix_idx] * norm(
            loc=self.distmu[pix_idx], scale=self.distsigma[pix_idx]
        ).pdf(r)
        pdfs = self.rs ** 2 * norm(loc=self.distmu[pix_idx], scale=self.distsigma[pix_idx]).pdf(self.rs)
        cdfs = np.cumsum(pdfs) / np.sum(pdfs)

        def sample_distance(n):
            gaussian = norm(loc=self.distmu[pix_idx], scale=self.distsigma[pix_idx]).rvs(size=100 * n)
            probs = self._check_norm(gaussian[gaussian > 0] ** 2)
            ds = np.random.choice(gaussian[gaussian > 0], p=probs, size=n, replace=True)
            return ds

        self.distance_dist = sample_distance
        self.distance_icdf = interp1d(cdfs, self.rs)

    @staticmethod
    def _check_norm(array):
        """
        static method to check if array is properlly normalized and if not to normalize it.

        Parameters
        ----------
        array : array_like
            input array we want to renormalize if not already normalized

        Returns
        -------
        normed_array : array_like
            returns input array normalized
        """
        norm = np.linalg.norm(array, ord=1)
        if norm == 0:
            norm = np.finfo(array.dtype).eps
        return array / norm

    def _sample(self, size, **kwargs):
        """
        Overwrites the _sample method of BaseJoint Prior. Picks a pixel value according to their probabilities, then
        uniformly samples ra, and decs that are contained in chosen pixel. If the PriorDist includes distance it then
        updates the distance distributions and will sample according to the conditional distance distribution along a
        given line of sight

        Parameters
        ----------
        size : int
            number of samples we want to draw
        kwargs : dict
            kwargs are all passed to be used

        Returns
        -------
        sample : array_like
            sample of ra, and dec (and distance if 3D=True)
        """
        pixel_choices = np.arange(self.npix)
        pixel_probs = self._check_norm(self.prob)
        sample_pix = np.random.choice(pixel_choices, size=size, p=pixel_probs, replace=True)
        sample = np.empty((size, self.num_vars))
        for samp in range(size):
            theta, ra = self.hp.pix2ang(self.nside, sample_pix[samp])
            dec = 0.5 * np.pi - theta
            if self.distance:
                self.update_distance(sample_pix[samp])
                dist = self.draw_distance(sample_pix[samp])
                ra_dec = self.draw_from_pixel(ra, dec, sample_pix[samp])
                sample[samp, :] = [ra_dec[0], ra_dec[1], dist]
            else:
                sample[samp, :] = self.draw_from_pixel(ra, dec, sample_pix[samp])
        return sample.reshape((-1, self.num_vars))

    def draw_distance(self, pix):
        """
        Method to recursively draw a distance value from the given set distance distribution and check that it is in
        the bounds

        Parameters
        ----------

        pix : int
            integer for pixel to draw a distance from

        Returns
        -------
        dist : float
            sample drawn from the distance distribution at set pixel index
        """
        if self.distmu[pix] == np.inf or self.distmu[pix] <= 0:
            return 0
        dist = self.distance_dist(1)
        name = self.names[-1]
        if (dist > self.bounds[name][1]) | (dist < self.bounds[name][0]):
            self.draw_distance(pix)
        else:
            return dist

    def draw_from_pixel(self, ra, dec, pix):
        """
        Recursive function to uniformly draw ra, and dec values that are located in the given pixel

        Parameters
        ----------
        ra : float, int
            value drawn for rightascension
        dec : float, int
            value drawn for declination
        pix : int
            pixel index for given pixel we want to get ra, and dec from

        Returns
        -------
        ra_dec : tuple
            this returns a tuple of ra, and dec sampled uniformly that are in the pixel given
        """
        if not self.check_in_pixel(ra, dec, pix):
            self.draw_from_pixel(ra, dec, pix)
        return np.array(
            [
                np.random.uniform(ra - self.pixel_length, ra + self.pixel_length),
                np.random.uniform(dec - self.pixel_length, dec + self.pixel_length),
            ]
        )

    def check_in_pixel(self, ra, dec, pix):
        """
        Method that checks if given rightacension and declination values are within the given pixel index and the bounds

        Parameters
        ----------
        ra : float, int
            rightascension value to check
        dec : float, int
            declination value to check
        pix : int
            index for pixel we want to check in

        Returns
        -------
        bool :
            returns True if values inside pixel, False if not
        """
        for val, name in zip([ra, dec], self.names):
            if (val < self.bounds[name][0]) or (val > self.bounds[name][1]):
                return False
        phi, theta = ra, 0.5 * np.pi - dec
        pixel = self.hp.ang2pix(self.nside, theta, phi)
        return pix == pixel

    def _ln_prob(self, samp, lnprob, outbounds):
        """
        Overwrites the _lnprob method of BaseJoint Prior

        Parameters
        ----------
        samp : array_like
            samples of ra, dec to evaluate the lnprob at
        lnprob : array_like
            array of correct length we want to populate with lnprob values
        outbounds : boolean array
            boolean array that flags samples that are out of the given bounds

        Returns
        -------
        lnprob : array_like
            lnprob values at each sample
        """
        for i in range(samp.shape[0]):
            if not outbounds[i]:
                if self.distance:
                    phi, dec, dist = samp[0]
                else:
                    phi, dec = samp[0]
                theta = 0.5 * np.pi - dec
                pixel = self.hp.ang2pix(self.nside, theta, phi)
                lnprob[i] = np.log(self.prob[pixel] / self.pixel_area)
                if self.distance:
                    self.update_distance(pixel)
                    lnprob[i] += np.log(self.distance_pdf(dist) * dist ** 2)
        lnprob[outbounds] = -np.inf
        return lnprob

    def __eq__(self, other):
        skip_keys = ["_all_interped", "inverse_cdf", "distance_pdf", "distance_dist", "distance_icdf"]
        if self.__class__ != other.__class__:
            return False
        if sorted(self.__dict__.keys()) != sorted(other.__dict__.keys()):
            return False
        for key in self.__dict__:
            if key in skip_keys:
                continue
            if key == "hp_file":
                if self.__dict__[key] != other.__dict__[key]:
                    return False
            elif isinstance(self.__dict__[key], (np.ndarray, list)):
                thisarr = np.asarray(self.__dict__[key])
                otherarr = np.asarray(other.__dict__[key])
                if thisarr.dtype == np.float and otherarr.dtype == np.float:
                    fin1 = np.isfinite(np.asarray(self.__dict__[key]))
                    fin2 = np.isfinite(np.asarray(other.__dict__[key]))
                    if not np.array_equal(fin1, fin2):
                        return False
                    if not np.allclose(thisarr[fin1], otherarr[fin2], atol=1e-15):
                        return False
                else:
                    if not np.array_equal(thisarr, otherarr):
                        return False
            else:
                if not self.__dict__[key] == other.__dict__[key]:
                    return False
        return True


class HealPixPrior(JointPrior):
    def __init__(self, dist, name=None, latex_label=None, unit=None):
        if not isinstance(dist, HealPixMapPriorDist):
            raise JointPriorDistError("dist object must be instance of HealPixMapPriorDist")
        super(HealPixPrior, self).__init__(dist=dist, name=name, latex_label=latex_label, unit=unit)<|MERGE_RESOLUTION|>--- conflicted
+++ resolved
@@ -135,15 +135,7 @@
 
     @minimum.setter
     def minimum(self, minimum):
-<<<<<<< HEAD
-        cosmology = get_cosmology(self.cosmology)
-        self._minimum_dict[self.name] = minimum
-        self._minimum_dict = self._update_boundary_dict(cosmology=cosmology,
-                                                        boundary_dict=self._minimum_dict,
-                                                        bound=minimum)
-=======
         self._set_limit(value=minimum, limit_dict=self._minimum)
->>>>>>> 0140d1e7
 
     @property
     def maximum(self):
@@ -165,33 +157,6 @@
             The limit dictionary to modify in place
         """
         cosmology = get_cosmology(self.cosmology)
-<<<<<<< HEAD
-        self._maximum_dict[self.name] = maximum
-        self._maximum_dict = self._update_boundary_dict(cosmology=cosmology,
-                                                        boundary_dict=self._maximum_dict,
-                                                        bound=maximum)
-
-    def _update_boundary_dict(self, cosmology, boundary_dict, bound):
-        if self.name == 'redshift':
-            boundary_dict['luminosity_distance'] = \
-                cosmology.luminosity_distance(bound).value
-            boundary_dict['comoving_distance'] = \
-                cosmology.comoving_distance(bound).value
-        elif self.name == 'luminosity_distance':
-            if bound == 0:
-                boundary_dict['redshift'] = 0
-            else:
-                boundary_dict['redshift'] = cosmo.z_at_value(
-                    cosmology.luminosity_distance, bound * self.unit)
-            boundary_dict['comoving_distance'] = boundary_dict['redshift']
-        elif self.name == 'comoving_distance':
-            if bound == 0:
-                boundary_dict['redshift'] = 0
-            else:
-                boundary_dict['redshift'] = cosmo.z_at_value(
-                    cosmology.comoving_distance, bound * self.unit)
-            boundary_dict['luminosity_distance'] = boundary_dict['redshift']
-=======
         limit_dict[self.name] = value
         if self.name == 'redshift':
             limit_dict['luminosity_distance'] = \
@@ -216,13 +181,10 @@
             limit_dict['luminosity_distance'] = (
                 cosmology.luminosity_distance(limit_dict['redshift']).value
             )
->>>>>>> 0140d1e7
         try:
             self._update_instance()
         except (AttributeError, KeyError):
             pass
-        self._check_valid_range()
-        return boundary_dict
 
     def _force_boundary_update(self):
         self._minimum_dict = self._update_boundary_dict(cosmology=self.cosmology,
