# All notable changes will be documented in this file

<<<<<<< HEAD
##
### Added
- Added an `rescale_check` attribute for `Prior` and `PriorDict` classes. 
  Setting `rescale_check = False` will skip a safety check in the `Prior.rescale`
  method. This can substantially speed up runs where this is a bottleneck. (!689)
- Changed the `_is_fixed` attribute of priors to be the public static constant `IS_FIXED` (!689)
=======
## [0.6.7] 2020-04-15
### Changes
- Allow dynesty to run with multiprocessing (!754)
- Rewrite ptemcee implementation (!750)
- Change 'source frame' to 'detector frame' in L34-35 of compare_samplers tutorial (!745)
- Allow lal dictionary to be passed through to '_base_lal_cbc_fd_waveform' (!752)

## [0.6.6] 2020-03-06
### Changes
- Fix bug where injected values are not present for corner plot (!749)
- Significant backwards-incompatible improvements to `dynesty` checkpointing (!746)
- Improve checkpoint interval calculation with `dynesty` (!741)
- Fix reading of `PriorDict` class from result file (!739)
- Fix definition of time for time-domain `lalsimulation` waveforms (!736)
- LaTeX text formatting for plots by default (!702)

### Added
- Normalisation dynamically computed when using prior constraints (!704)

## [0.6.5] 2020-02-14
### Changes
- Fix for time reconstruction bug (!714)
- Resolved errors Waveform longer than the frequency array (!710)
- Prior reading clean-up (!715)
- More efficient dynesty restarting (!713)
- PP tests show 123 sigma bounds by default (!726)

### Added
- HealPixPrior (!651)
- GW prior documentation (!720)
- Multiple contours to PP tests plots (!721) 
- Distance marginalization for non-luminosity-distance parameters (!719)

### Removed
- Pipenv (!724)


## [0.6.4] 2020-01-30
### Changes
- Discontinue python2.7 support (!697)
- Minor adjustments to the act calculation method (!679, !707)
- Restructure of the prior module (!688)
- Improvements to the documentation (!708, !700)
- Bug fix when maximum < minimum (!696)

### Added
- Improved waveform error handling (!653)
- Waveform check to the CI (!698)
>>>>>>> 0140d1e7

## [0.6.3] 2020-01-03
### Changed
- Fixed an issue with the ROQ segment scaling (!690)

## [0.6.2] 2019-12-20
### Added
- Introduced conditional prior sets (!332)(!673)(!674)
- Introduced joint priors (!668)
- Added a check to make sure sampling time exists before trying to update (!672)
### Changed
- Fixed a caching issue with the waveform generators (!630)
- Fixed an issue that made the dynamic dynesty sampler not work (!667)
- Changed the backend docker files (!669)
- Fixed an error when plotting time domain data when using `filtfilt=True`
- `Interped` priors now dynamically update when new `yy` values are set (!675)
- Fixed the ROQ scaling checks (!678)

## [0.6.1] 2019-12-02

HotFix release following 0.6.0 fixing a minor bug in the generation of derived
parameters.

## [0.6.0] 2019-12-02
### Added
- A bilby-implemenatation of the dynesty rwalk proposal method (!640)
- An ACT estimate to the rwalk option (!643)
- HTML waveform plots and general improvements to the waveform plot (!641, !659)
- Add a function to resample bilby generated with a uniform in mass ratio and
  chirp_mass prior to uniform in component mass (!642)
- Adds checking to the ROQ usage: warning messages generated when out of bounds (!549)
- A safety check to the time reconstrucion (!633)
- Added the kombine sampler (!637)
- Added in-plane spins (!646)
## Changes
- Changed the PriorDict base class to from OrderedDict to just dict. This fixes
  an issue with pickling priors (!652)
- Improvements to the behaviour of the conversion functions (!647)
- Prevent chirp mass railing for the GW150914 examples (!635)


## [0.5.9] 2019-10-25

### Added
- Default reflective boundaries for calibration parameters !623
- Support for inferring method arguments !608

## Changes
- Speed up the prior evaluations by implementing directly with checks to scipy !627
- Soft initalisation option for the Sampler class !620
- Improvements to JSON reading and writing for functions !621
- Fixed bug in prior reading !618 !617
- Fixes to the examples !619 !614 !626 !616
- Update to the test mode storing extra information !613
- Minor improvements to the ptemcee sampler
- Improved contributing guidelines !610

## Removed
- Default printing of bilby version at import !608

## [0.5.8] 2019-09-26

### Added
- Progress bar in post-processing step

### Changed
- Fixed implementation of calibration !607
- Fixed interaction with dynesty for reflective bounds !604
- Fixed behaviour of n_effective with check pointing !603
- Fixed testing of constants !605
- Fixed bug in bilby_result with python2.7

## [0.5.7] 2019-09-19

### Added
- bilby_convert_resume file CL tool for converting dynesty resume files into preresults !599

### Changes
- Change the constants (Msun, REarth etc) to match the values in LAL !597
- Change the Greenwhich Mean Sidereal Time conversion to match the method in LAL !597
- Update dynesty requirement to 1.0.0
- Improve integration of bounds with dynesty !589
- Fixed issue with mutable default argument !596
- Allow the use of n_effective in dynesty !592
- Allow the use of n_periodic in cpnest !591
- Fix bug in dt calc

## [0.5.6] 2019-09-04

### Changes
- Deprecation of the old helper functions (e.g., fetch open data)
- Improvements to the documentation
- Fix a bug in the dt calculations of the GW likelihood
- Various small bug fixes

### Added
- LAL version information in the meta data

## [0.5.5] 2019-08-22

### Added
- Reading/writing of the prior in a JSON format
- Checks for marginalization flags

### Changes
- Improvements to the examples: reorganisation and fixing bugs
- Fixed bug with scipy>=1.3.0 and spline
- Removed the sqrt(2) normalisation from the scalar longitudinal mode
- Improve PSD filename reading (no longer required "/" to read local files)
- Fix bug in emcee chains
- Added a try/except cluase for building the lookup table

## [0.5.4] 2019-07-30

### Added
- Analytic CDFs 
- Reading/writing of grid results objects

### Changed
- Dynesty default settings changed: by default, now uses 30xndim walks. This was
shown (!564) to provide better convergence for the long-duration high-spin tests.
- Fix bug in combined runs log evidence calculations
- Fixed bugs in the nightly tests 

## [0.5.3] 2019-07-23
### Added
- Jitter time marginalization. For the time-marginalized likelihood, a jitter
  is used to ensure proper sampling without artifacts (!534)
- Zero likelihood mode for testing and zero-likelihood test to the nightly C.I ((!542)
- 15D analytic Gaussian test example (!547) 

### Changes
- Dynesty version minimum set to 0.9.7. Changes to this sampler vastly improve
  performance (!537)
- Improvements to waveform plotting (!534) 
- Fixed bugs in the prior loading and added tests (!531 !539 !553 !515)
- Fixed issue in 1D CDF prior plots (!538)
- ROQ weights stored as npz rather than json (memory-performance improvement) (!536)
- Distance marginalisation now uses cubic rather than linear interpolation. Improves
  distance/inclination posteriors for high SNR systems. (!552)
- Inputs to hyperpe modified to allow for more flexible sampling prior specification
  and improve efficiency. (!545)
- Fix definition of some spin phase parameters (!556).

## [0.5.2] 2019-06-18
### Added
- Method to read data in using gwpy get (and associated example)
- Adds a catch for broken resume files with improves reporting

### Changed
- Updated and fixed bugs in examples
- Resolve sampling time persistence for runs which are interupted
- Improvements to the PP plot
- Speed up of the distance calculation
- Fixed a bug in the inteference of bilby command line arguments with user specified command lines
- Generalised the consistency checks for ResultLists
- Fixes to some tests
- Makes the parameter conversion a static method rather than a lambda expression

## [0.5.1] 2019-06-05
### Added
- Option for the GraceDB service URL
- Precessing BNS
- Functionality to make a waveform plot

### Changed
- Changes to ROQ weight generation: finer time-steps and fixed a bug in the time definition
- Fixed typo "CompactBinaryCoalesnce" -> "CompactBinaryCoalescence" (old class now has deprecation warning)
- Fixed a minor bug in the frequency mask caching
- Minor refractoring of the GWT likelihood and detector tests
- Initial samples in dynesty now generated from the constrained prior

## [0.5.0] 2019-05-08

### Added
- A plot_skymap method to the CBCResult object based on ligo.skymap
- A plot_calibration_posterior method to the CBCResult object
- Method to merge results

### Changed
- Significant refactoring of detector module: this should be backward conmpatible. This work was done to break the large detector.py file into smaller, more manageable chunks. 
- The `periodic_boundary` option to the prior classes has been changed to `boundary`.
*This breaks backward compatibility*.
The options to `boundary` are `{'periodic', 'reflective', None}`.
Periodic boundaries are supported as before.
Reflective boundaries are supported in `dynesty` and `cpnest`.  
- Minor speed improvements by caching intermediate steps
- Added state plotting for dynesty. Use `check_point_plot=True` in the `run_sampler` 
function to create trace plots during the dynesty checkpoints
- Dynesty now prints the progress to STDOUT rather than STDERR
- `detector` module refactored into subpackage. Maintains backward compatibility.
- Specifying alternative frequency bounds for the ROQ now possible if the appropriate
`params.dat` file is passed.

### Removed
- Obsolete (and potentially incorrect) plot_skymap methods from gw.utils

## [0.4.5] 2019-04-03

### Added
- Calibration method and plotting
- Multivariate Gaussian prior
- Bayesian model diminsionality calculator
- Dynamic dynesty (note: this is in an alpha stage)
- Waveform caching

### Changes
- Fixed bugs in the ROQ time resolution
- Fixed bugs in the gracedb wrapper-method
- Improvements to the pp-plot method
- Improved checkpointing for emcee/ptemcee
- Various perforance-related improvements

## [0.4.4] 2019-04-03

### Added
- Infrastucture for custom jump proposals (cpnest-only)
- Evidence uncertainty estimate to cpnest

### Changed
- Bug fix to close figures after creation
- Improved the frequency-mask to entirely remove values outside the mask rather
  than simply set them to zero
- Fix problem with Prior prob and ln_prob if passing multiple samples
- Improved cpnest prior sampling

### Removed
-

## [0.4.3] 2019-03-21

### Added
- Constraint prior: in prior files you can now add option of a constraint based
on other parameters. Currently implements mass-constraints only.
- Grid likelihood: module to evaluate the likelihood on a grid

### Changed
- The GWTransientLikelihood no longer returns -inf for  m2 > m1. It will evaluate
the likelihood as-is. To implement the constraint, use the Constraint priors.

## [0.4.2] 2019-03-21

### Added
- Fermi-Dirac and SymmetricLogUniform prior distributions
- Multivariate Gaussian example and BNS example
- Added standard GWOSC channel names
- Initial work on a fake sampler for testing
- Option for aligned spins
- Results file command line interface
- Full reconstruction of marginalized parameters

### Changed
- Fixed scheduled tests and simplify testing environment
- JSON result files can now be gzipped
- Reduced ROQ memory usage
- Default checkpointing in cpnest

## [0.4.1] 2019-03-04

### Added
- Support for JSON result files
- Before sampling a test is performed for redundant priors

### Changed
- Fixed the definition of iota to theta_jn. WARNING: this breaks backward compatibility. Previously, the CBC parameter iota was used in prior files, but was ill-defined. This fixes that, requiring all scripts to use `theta_jn` in place of `iota`
- Changed the default result file store to JSON rather than hdf5. Reading/writing of hdf5 files is still intact. The read_in_result function will still read in hdf5 files for backward compatibility
- Minor fixes to the way PSDs are calculated
- Fixed a bug in the CBC result where the frequency_domain model was pickled
- Use pickling to store the dynesty resume file and add a write-to-resume on SIGINT/SIGKILL
- Bug fix in ROQ likelihood
- Distance and phase marginalisation work with ROQ likelihood
- Cpnest now creates checkpoints (resume files) by default

### Removed
-

## [0.4.0] 2019-02-15

### Changed
- Changed the logic around redundancy tests in the `PriorDict` classes
- Fixed an accidental addition of astropy as a first-class dependency and added a check for missing dependencies to the C.I.
- Fixed a bug in the "create-your-own-time-domain-model" example
- Added citation guide to the readme

## [0.3.6] 2019-02-10

### Added
- Added the PolyChord sampler, which can be accessed by using `sampler='pypolychord'` in `run_sampler`
- `emcee` now writes all progress to disk and can resume from a previous run.

### Changed
- Cosmology generalised, users can now specify the cosmology used, default is astropy Planck15
- UniformComovingVolume prior *requires* the name to be one of "luminosity_distance", "comoving_distance", "redshift"
- Time/frequency array generation/conversion improved. We now impose `duration` is an integer multiple of
  `sampling_frequency`. Converting back and forth between time/frequency arrays now works for all valid arrays.
- Updates the bilby.core.utils constants to match those of Astropy v3.0.4
- Improve the load_data_from_cache_file method

### Removed
- Removed deprecated `PriorSet` classes. Use `PriorDict` instead.

## [0.3.5] 2019-01-25

### Added
- Reduced Order Quadrature likelihood
- PTMCMCSampler
- CBC result class
- Additional tutorials on using GraceDB and experts guide on running on events in open data

### Changed
- Updated repository information in Dockerfile for PyMultinest

## [0.3.4] 2019-01-10

### Changes
- Renamed the "basic_tutorial.py" example to "fast_tutorial.py" and created a
 "standard_15d_cbc_tutorial.py"
- Renamed "prior" to "priors" in bilby.gw.likelihood.GravtitationalWaveTransient
  for consistency with bilby.core. **WARNING**: This will break scripts which
  use marginalization.
- Added `outdir` kwarg for plotting methods in `bilby.core.result.Result`. This makes plotting
into custom destinations easier.
- Fixed definition of matched_filter_snr, the interferometer method has become `ifo.inner_product`.

### Added
- log-likelihood evaluations for pymultinest
## [0.3.3] 2018-11-08

Changes currently on master, but not under a tag.

- Removed unnecessary arguments (`ra`, `dec`, `geocent_time`, `psi`) from source functions and replaced them with `**kwargs` where appropriate.
- Renamed `PriorSet` to `PriorDict`
- Renamed `BBHPriorSet` to `BBHPriorDict`
- Renamed `BNSPriorSet` to `BNSPriorDict`
- Renamed `CalibrationPriorSet` to `CalibrationPriorDict`
- Added method to result to get injection recovery credible levels
- Added function to generate a pp-plot from many results to core/result.py
- Fixed a bug which caused `Interferometer.detector_tensor` not to update when `latitude`, `longitude`, `xarm_azimuth`, `yarm_azimuth`, `xarm_tilt`, `yarm_tilt` were updated.
- Added implementation of the ROQ likelihood. The basis needs to be specified by the user.
- Extracted time and frequency series behaviour from `WaveformGenerator` and `InterferometerStrainData` and moved it to `series.gw.CoupledTimeAndFrequencySeries`

### Changes
- Switch the ordering the key-word arguments in `result.read_in_result` to put
  `filename` first. This allows users to quickly read in results by filename
- Result object no longer a child of `dict`. Additionally, the list of
  attributes and saved attributes is standardised
- The above changes effect the saving of posteriors. Users can expect that
  opening files made in python 2(3) which where written in 3(2) may no longer
  work. It was felt that the overheads of maintaining cross-version
  compatibility were too much. Note, working in only python 2 or 3, we do not
  expect users to encounter issues.
- Intermediate data products of samples, nested_samples are stored in the h5
- Time marginalised GravitationalWaveTransient works with arbitrary time priors.

## [0.3.1] 2018-11-06

### Changes
- Make BBH/BNS parameter conversion more logical
- Source frame masses/spins included in posterior
- Make filling in posterior with fixed parameters work
- Bug fixes

## [0.3] 2018-11-02

### Added
- Joint-likelihood added
- PyMC3 works with the GravitationalWaveTransient likelihood
- flake8 syntax checking in CI
- Binary neutron star source model
- Allow units to be included in parameter labels
- Add nested samples to dynesty output
- Add more \_\_repr\_\_ methods
- Add ability to plot max likelihood and draws from the posterior
- Document samplers in more detail
- Added the CPNest sampler
- Adds custom titles to corner plots
- Adds plotting of the prior on 1D marginal distributions of corner plots
- Adds a method to plot time-domain GW data
- Added pipenv as a dependency manager
- Hyperparameter estimation now enables the user to provide the single event evidences
- Add nested samples to nestle output
- Prior and child classes now implement the \_\_eq\_\_ magic method for comparisons
- Added default kwargs for each sampler class
- Added NestedSampler and MCSampler helper classes
- Added sampler_requirements.txt file
- Add AlignedSpin gw prior
- Add units to know prior files
- Add pipenv functionality
- Tests run in custom dockerfiles

### Changes
- Fix construct_cbc_derived_parameters
- Autocorrelation calculation moved into parent class
- Fix interpretation of kwargs for dynesty
- PowerSpectralDensity structure modified
- Fixed bug in get_open_data
- Modified how sampling in non-standard parameters is done, the
  `non_standard_sampling_parameter_keys` kwarg has been removed
- .prior files are no longer created. The prior is stored in the result object.
- Removed external_sampler and external_sampler_function attribute from Sampler
- Made conversion of number of livepoint kwargs consistent and streamlined throughout the Nested sampler classes
- Fix label creation in plot_multiple, evidences and repeated plots.
- Changed the way repr works for priors. The repr can now be used to
re-instantiate the Prior in most cases
- Users can now choose to overwrite existing result files, rather than creating
  a .old file.
- Make likelihood values stored in the posterior correct for dynesty and nestle
- pymultinest output now stored in {outdir}/pm_{label}/

### Removed
- Removes the "--detectors" command line argument (not a general CLI requirement)

## [0.2.2] 2018-09-04

### Added
- Add functionality to sample in redshift and reconstruction of source frame masses.
- Add functionality to combine result objects.
- Enable initial values for emcee to be specified.
- Add support for eccentric BBH

### Changed
- Specifying detectors by name from the default command line options has been removed.
- The prior on polarisation phase has been reduced to [0, pi].
- More prior distributions added.
- More samplers supported, pymc3
- More core likelihoods, Poisson, Student's-t
- Result print function fixed
- Add snr functions as methods of `Interferometer`
- The paths between imports where changed so that calls such as
  `bilby.WaveformGenerator` no longer work. Instead, we need to use
  `bilby.gw.WaveformGenerator`. This was done to keep things cleaner going
  forward (when, for example, there may be multiple wfg's).
- Samplers reorganised into individual files.

## [0.2.1] 2018-07-18

### Added
- InterferometerStrainData now handles both time-domain and frequencu-domain data
- Adds documentation on setting data (https://lscsoft.docs.ligo.org/bilby/transient-gw-data.html)
- Checkpointing for `dynesty`: the sampling will be checkpointed every 10 minutes (approximately) and can be resumed.
- Add functionality to plot multiple results in a corner plot, see `bilby.core.result.plot_multiple()`.
- Likelihood evaluations are now saved along with the posteriors.

### Changed
- Changed to using `setuptools` for installation.
- Clean up of real data handling: all data is now windowed with a 0.4s roll off (unless set otherwise) and low-pass filtered.
- Add explicit method to create a power spectral density from time-domain data
- Clean up of `PowerSpectralDensity()` - addds `set_from` methods to handle various ways to define the PSD.
- Clean up of `detectors.py`: adds an `InterferometerStrainData` to handle strain data and `InterferometerSet` to handle multiple interferometers. All data setting should primarily be done through the `Interferometer.set_strain_data..` methods.
- Fix the comments and units of `nfft` and `infft` and general improvement to documentation of data.
- Fixed a bug in create_time_series
- Enable marginalisation over calibration uncertainty in Inteferemeter data.
- Fixed the normalisation of the marginalised `GravtitationalWaveTransient` likelihood.
- Fixed a bug in the detector response.

## [0.2.0] 2018-06-17

First `pip` installable version https://pypi.org/project/BILBY/ .

### Added
- Reoriganisation of the directory into `bilby.core` and `bilby.gw`.
- Reading of frame files.
- Major effort to update all docstrings and add some documentation.
- Marginalized likelihoods.
- Examples of searches for gravitational waves from a Supernova and using a sine-Gaussian.
- A `PriorSet` to handle sets of priors and allows reading in from a standardised prior file (see https://lscsoft.docs.ligo.org/bilby/prior.html).
- A standardised file for storing detector data.

### Removed
- All chainconsumer dependency as this was causing issues.<|MERGE_RESOLUTION|>--- conflicted
+++ resolved
@@ -1,13 +1,8 @@
 # All notable changes will be documented in this file
 
-<<<<<<< HEAD
-##
-### Added
-- Added an `rescale_check` attribute for `Prior` and `PriorDict` classes. 
-  Setting `rescale_check = False` will skip a safety check in the `Prior.rescale`
-  method. This can substantially speed up runs where this is a bottleneck. (!689)
-- Changed the `_is_fixed` attribute of priors to be the public static constant `IS_FIXED` (!689)
-=======
+                "The run has finished, but the chain is not burned in: `nburn < nsteps` ({} < {}). Try increasing the "
+                "number of steps.".format(self.result.nburn, self.nsteps)
+                
 ## [0.6.7] 2020-04-15
 ### Changes
 - Allow dynesty to run with multiprocessing (!754)
@@ -56,7 +51,6 @@
 ### Added
 - Improved waveform error handling (!653)
 - Waveform check to the CI (!698)
->>>>>>> 0140d1e7
 
 ## [0.6.3] 2020-01-03
 ### Changed
