from __future__ import division, print_function, absolute_import

import logging
import os

import matplotlib.pyplot as plt
import numpy as np
from gwpy.signal import filter_design
from scipy import signal
from scipy.interpolate import interp1d

import tupak
from . import utils


class Interferometer(object):
    """Class for the Interferometer """

    def __init__(self, name, power_spectral_density, minimum_frequency, maximum_frequency,
                 length, latitude, longitude, elevation, xarm_azimuth, yarm_azimuth,
                 xarm_tilt=0., yarm_tilt=0.):
        """
        Instantiate an Interferometer object.

        Parameters
        ----------
        name: str
            Interferometer name, e.g., H1.
        power_spectral_density: PowerSpectralDensity
            Power spectral density determining the sensitivity of the detector.
        minimum_frequency: float
            Minimum frequency to analyse for detector.
        maximum_frequency: float
            Maximum frequency to analyse for detector.
        length: float
            Length of the interferometer in km.
        latitude: float
            Latitude North in degrees (South is negative).
        longitude: float
            Longitude East in degrees (West is negative).
        elevation: float
            Height above surface in metres.
        xarm_azimuth: float
            Orientation of the x arm in degrees North of East.
        yarm_azimuth: float
            Orientation of the y arm in degrees North of East.
        xarm_tilt: float
            Tilt of the x arm in radians above the horizontal defined by ellipsoid earth model in LIGO-T980044-08.
        yarm_tilt: float
            Tilt of the y arm in radians above the horizontal.
        """
        self.__x_updated = False
        self.__y_updated = False
        self.__vertex_updated = False
        self.__detector_tensor_updated = False

        self.name = name
        self.minimum_frequency = minimum_frequency
        self.maximum_frequency = maximum_frequency
        self.length = length
        self.latitude = latitude
        self.longitude = longitude
        self.elevation = elevation
        self.xarm_azimuth = xarm_azimuth
        self.yarm_azimuth = yarm_azimuth
        self.xarm_tilt = xarm_tilt
        self.yarm_tilt = yarm_tilt
        self.power_spectral_density = power_spectral_density
        self.data = np.array([])
        self.frequency_array = np.array([])
        self.sampling_frequency = None
        self.duration = None
        self.time_marginalization = False
        self.epoch = 0

    @property
    def minimum_frequency(self):
        return self.__minimum_frequency

    @minimum_frequency.setter
    def minimum_frequency(self, minimum_frequency):
        self.__minimum_frequency = minimum_frequency

    @property
    def maximum_frequency(self):
        return self.__maximum_frequency

    @maximum_frequency.setter
    def maximum_frequency(self, maximum_frequency):
        self.__maximum_frequency = maximum_frequency

    @property
    def frequency_mask(self):
        """Masking array for limiting the frequency band."""
        return (self.frequency_array > self.minimum_frequency) & (self.frequency_array < self.maximum_frequency)

    @property
    def latitude(self):
        return self.__latitude * 180 / np.pi

    @latitude.setter
    def latitude(self, latitude):
        self.__latitude = latitude * np.pi / 180
        self.__x_updated = False
        self.__y_updated = False
        self.__vertex_updated = False

    @property
    def longitude(self):
        return self.__longitude * 180 / np.pi

    @longitude.setter
    def longitude(self, longitude):
        self.__longitude = longitude * np.pi / 180
        self.__x_updated = False
        self.__y_updated = False
        self.__vertex_updated = False

    @property
    def elevation(self):
        return self.__elevation

    @elevation.setter
    def elevation(self, elevation):
        self.__elevation = elevation
        self.__vertex_updated = False

    @property
    def xarm_azimuth(self):
        return self.__xarm_azimuth * 180 / np.pi

    @xarm_azimuth.setter
    def xarm_azimuth(self, xarm_azimuth):
        self.__xarm_azimuth = xarm_azimuth * np.pi / 180
        self.__x_updated = False

    @property
    def yarm_azimuth(self):
        return self.__yarm_azimuth * 180 / np.pi

    @yarm_azimuth.setter
    def yarm_azimuth(self, yarm_azimuth):
        self.__yarm_azimuth = yarm_azimuth * np.pi / 180
        self.__y_updated = False

    @property
    def xarm_tilt(self):
        return self.__xarm_tilt

    @xarm_tilt.setter
    def xarm_tilt(self, xarm_tilt):
        self.__xarm_tilt = xarm_tilt
        self.__x_updated = False

    @property
    def yarm_tilt(self):
        return self.__yarm_tilt

    @yarm_tilt.setter
    def yarm_tilt(self, yarm_tilt):
        self.__yarm_tilt = yarm_tilt
        self.__y_updated = False

    @property
    def vertex(self):
        if self.__vertex_updated is False:
            self.__vertex = utils.get_vertex_position_geocentric(self.__latitude, self.__longitude, self.elevation)
            self.__vertex_updated = True
        return self.__vertex

    @property
    def x(self):
        if self.__x_updated is False:
            self.__x = self.unit_vector_along_arm('x')
            self.__x_updated = True
            self.__detector_tensor_updated = False
        return self.__x

    @property
    def y(self):
        if self.__y_updated is False:
            self.__y = self.unit_vector_along_arm('y')
            self.__y_updated = True
            self.__detector_tensor_updated = False
        return self.__y

    @property
    def detector_tensor(self):
        """
        Calculate the detector tensor from the unit vectors along each arm of the detector.

        See Eq. B6 of arXiv:gr-qc/0008066
        """
        if self.__detector_tensor_updated is False:
            self.__detector_tensor = 0.5 * (np.einsum('i,j->ij', self.x, self.x) - np.einsum('i,j->ij', self.y, self.y))
            self.__detector_tensor_updated = True
        return self.__detector_tensor

    def antenna_response(self, ra, dec, time, psi, mode):
        """
        Calculate the antenna response function for a given sky location

        See Nishizawa et al. (2009) arXiv:0903.0528 for definitions of the polarisation tensors.
        [u, v, w] represent the Earth-frame
        [m, n, omega] represent the wave-frame
        Note: there is a typo in the definition of the wave-frame in Nishizawa et al.

        :param ra: right ascension in radians
        :param dec: declination in radians
        :param time: geocentric GPS time
        :param psi: binary polarisation angle counter-clockwise about the direction of propagation
        :param mode: polarisation mode
        :return: detector_response(theta, phi, psi, mode): antenna response for the specified mode.
        """
        polarization_tensor = utils.get_polarization_tensor(ra, dec, time, psi, mode)
        detector_response = np.einsum('ij,ij->', self.detector_tensor, polarization_tensor)
        return detector_response

    def get_detector_response(self, waveform_polarizations, parameters):
        """
        Get the detector response for a particular waveform

        :param waveform_polarizations: dict, polarizations of the waveform
        :param parameters: dict, parameters describing position and time of arrival of the signal
        :return: detector_response: signal observed in the interferometer
        """
        signal = {}
        for mode in waveform_polarizations.keys():
            det_response = self.antenna_response(
                parameters['ra'],
                parameters['dec'],
                parameters['geocent_time'],
                parameters['psi'], mode)

            signal[mode] = waveform_polarizations[mode] * det_response
        signal_ifo = sum(signal.values())

        signal_ifo *= self.frequency_mask

        time_shift = self.time_delay_from_geocenter(
            parameters['ra'],
            parameters['dec'],
            self.epoch)  # parameters['geocent_time'])

        if self.time_marginalization:
            dt = time_shift  # when marginalizing over time we only care about relative time shifts between detectors and marginalized over
                             # all candidate coalescence times
        else:
            dt = self.epoch - (parameters['geocent_time'] - time_shift)

        signal_ifo = signal_ifo * np.exp(
            -1j * 2 * np.pi * dt * self.frequency_array)

        return signal_ifo

    def inject_signal(self, waveform_polarizations, parameters):
        """
        Inject a signal into noise.

        Adds the requested signal to self.data

        :param waveform_polarizations: dict, polarizations of the waveform
        :param parameters: dict, parameters describing position and time of arrival of the signal
        """
        if waveform_polarizations is None:
            logging.warning('Trying to inject signal which is None.')
        else:
            signal_ifo = self.get_detector_response(waveform_polarizations, parameters)
            if np.shape(self.data).__eq__(np.shape(signal_ifo)):
                self.data += signal_ifo
            else:
                logging.info('Injecting into zero noise.')
                self.data = signal_ifo
            opt_snr = np.sqrt(tupak.utils.optimal_snr_squared(signal=signal_ifo, interferometer=self,
                                                              time_duration=1 / (self.frequency_array[1]
                                                                                 - self.frequency_array[0])).real)
            mf_snr = np.sqrt(tupak.utils.matched_filter_snr_squared(signal=signal_ifo, interferometer=self,
                                                                    time_duration=1 / (self.frequency_array[1]
                                                                                       - self.frequency_array[0])).real)
            logging.info("Injection found with optimal SNR = {:.2f} and matched filter SNR = {:.2f} in {}".format(
                opt_snr, mf_snr, self.name))

    def unit_vector_along_arm(self, arm):
        """
        Calculate the unit vector pointing along the specified arm in cartesian Earth-based coordinates.

        See Eqs. B14-B17 in arXiv:gr-qc/0008066

        Input:
        arm - x or y arm of the detector
        Output:
        n - unit vector along arm in cartesian Earth-based coordinates
        """
        if arm == 'x':
            return self.__calculate_arm(self.xarm_tilt, self.xarm_azimuth)
        elif arm == 'y':
            return self.__calculate_arm(self.yarm_tilt, self.yarm_azimuth)
        else:
            logging.warning('Not a recognized arm, aborting!')
            return

    def __calculate_arm(self, arm_tilt, arm_azimuth):
        e_long = np.array([-np.sin(self.__longitude), np.cos(self.__longitude), 0])
        e_lat = np.array([-np.sin(self.__latitude) * np.cos(self.__longitude),
                          -np.sin(self.__latitude) * np.sin(self.__longitude), np.cos(self.__latitude)])
        e_h = np.array([np.cos(self.__latitude) * np.cos(self.__longitude),
                        np.cos(self.__latitude) * np.sin(self.__longitude), np.sin(self.__latitude)])

        return np.cos(arm_tilt) * np.cos(arm_azimuth) * e_long +\
               np.cos(arm_tilt) * np.sin(arm_azimuth) * e_lat + \
               np.sin(arm_tilt) * e_h

    @property
    def amplitude_spectral_density_array(self):
        """
        Set the PSD for the interferometer for a user-specified frequency series, this matches the data provided.

        """
        return self.power_spectral_density_array ** 0.5

    @property
    def power_spectral_density_array(self):
        return self.power_spectral_density.power_spectral_density_interpolated(self.frequency_array)

    def set_data(self, sampling_frequency, duration, epoch=0,
<<<<<<< HEAD
                 from_power_spectral_density=False, zero_noise=False,
                 frequency_domain_strain=None):
=======
                 from_power_spectral_density=False, frame_file=None,
                 frequency_domain_strain=None, channel_name=None, overwrite_psd=True, **kwargs):
>>>>>>> 76e321c2
        """
        Set the interferometer frequency-domain stain and accompanying PSD values.

        Parameters
        ----------
        sampling_frequency: float
            The sampling frequency of the data
        duration: float
            Duration of data
        epoch: float
            The GPS time of the start of the data
        frequency_domain_strain: array_like
            The frequency-domain strain
        from_power_spectral_density: bool
            If frequency_domain_strain not given, use IFO's PSD object to
            generate noise
<<<<<<< HEAD
        zero_noise: bool
            If true and frequency_domain_strain and from_power_spectral_density
            are false, set the data to be zero.
=======
        frame_file: str
            File from which to load data.
        channel_name: str
            Channel to read from frame.
        overwrite_psd: bool
            Whether to overwrite the psd in the interferometer with one calculated
            from the loaded data, default=True.
        kwargs: dict
            Additional arguments for loading data.
>>>>>>> 76e321c2
        """

        self.epoch = epoch

        if frequency_domain_strain is not None:
            logging.info(
                'Setting {} data using provided frequency_domain_strain'.format(self.name))
            frequencies = utils.create_frequency_series(sampling_frequency, duration)
        elif from_power_spectral_density:
            logging.info(
                'Setting {} data using noise realization from provided'
                'power_spectal_density'.format(self.name))
            frequency_domain_strain, frequencies = \
                self.power_spectral_density.get_noise_realisation(
                    sampling_frequency, duration)
<<<<<<< HEAD
        elif zero_noise:
            logging.info('Setting zero noise in {}'.format(self.name))
            frequencies = utils.create_fequency_series(sampling_frequency, duration)
            frequency_domain_strain = np.zeros_like(frequencies) * (1 + 1j)
=======
        elif frame_file is not None:
            logging.info('Reading data from frame, {}.'.format(self.name))
            strain = tupak.utils.read_frame_file(
                frame_file, t1=epoch, t2=epoch+duration, channel=channel_name, resample=sampling_frequency)
            frequency_domain_strain, frequencies = tupak.utils.process_strain_data(strain, **kwargs)
            if overwrite_psd:
                self.power_spectral_density = PowerSpectralDensity(
                    frame_file=frame_file, channel_name=channel_name, epoch=epoch, **kwargs)
>>>>>>> 76e321c2
        else:
            raise ValueError("No method to set data provided.")

        self.sampling_frequency = sampling_frequency
        self.duration = duration
        self.frequency_array = frequencies
        self.data = frequency_domain_strain * self.frequency_mask

        return

    def time_delay_from_geocenter(self, ra, dec, time):
        """
        Calculate the time delay from the geocenter for the interferometer.

        Use the time delay function from utils.

        Input:
        ra - right ascension of source in radians
        dec - declination of source in radians
        time - GPS time
        Output:
        delta_t - time delay from geocenter
        """
        delta_t = utils.time_delay_geocentric(self.vertex, np.array([0, 0, 0]), ra, dec, time)
        return delta_t

    def vertex_position_geocentric(self):
        """
        Calculate the position of the IFO vertex in geocentric coordinates in meters.

        Based on arXiv:gr-qc/0008066 Eqs. B11-B13 except for the typo in the definition of the local radius.
        See Section 2.1 of LIGO-T980044-10 for the correct expression
        """
        vertex_position = utils.get_vertex_position_geocentric(self.__latitude, self.__longitude, self.__elevation)
        return vertex_position

    @property
    def whitened_data(self):
        return self.data / self.amplitude_spectral_density_array

    def save_data(self, outdir):
        np.savetxt('{}/{}_frequency_domain_data.dat'.format(outdir, self.name),
                   [self.frequency_array, self.data.real, self.data.imag],
                   header='f real_h(f) imag_h(f)')
        np.savetxt('{}/{}_psd.dat'.format(outdir, self.name),
                   [self.frequency_array, self.amplitude_spectral_density_array],
                   header='f h(f)')


class PowerSpectralDensity:

    def __init__(self, asd_file=None, psd_file='aLIGO_ZERO_DET_high_P_psd.txt', frame_file=None, epoch=0,
                 psd_duration=1024, psd_offset=16, channel_name=None, filter_freq=1024, alpha=0.25, fft_length=4):
        """
        Instantiate a new PowerSpectralDensity object.

        Only one of the asd_file or psd_file needs to be specified.
        If multiple are given, the first will be used.

        Parameters:
        asd_file: str
            File containing amplitude spectral density, format 'f h_f'
        psd_file: str
            File containing power spectral density, format 'f h_f'
        frame_file: str
            Frame file to read data from.
        epoch: float
            Beginning of segment to analyse.
        psd_duration: float
            Duration of data to generate PSD from.
        psd_offset: float
            Offset of data from beginning of analysed segment.
        channel_name: str
            Name of channel to use to generate PSD.
        alpha: float
            Parameter for Tukey window.
        fft_length: float
            Number of seconds in a single fft.
        """

        self.frequencies = []
        self.power_spectral_density = []
        self.amplitude_spectral_density = []
        self.frequency_noise_realization = []
        self.interpolated_frequency = []
        self.power_spectral_density_interpolated = None

        if asd_file is not None:
            self.amplitude_spectral_density_file = asd_file
            self.import_amplitude_spectral_density()
            if min(self.amplitude_spectral_density) < 1e-30:
                logging.warning("You specified an amplitude spectral density file.")
                logging.warning("{} WARNING {}".format("*" * 30, "*" * 30))
                logging.warning("The minimum of the provided curve is {:.2e}.".format(
                    min(self.amplitude_spectral_density)))
                logging.warning("You may have intended to provide this as a power spectral density.")
        elif frame_file is not None:
            strain = tupak.utils.read_frame_file(frame_file, t1=epoch - psd_duration - psd_offset,
                                                 t2=epoch - psd_duration, channel=channel_name)
            sampling_frequency = int(strain.sample_rate.value)

            # Low pass filter
            bp = filter_design.lowpass(filter_freq, strain.sample_rate)
            strain = strain.filter(bp, filtfilt=True)
            strain = strain.crop(*strain.span.contract(1))

            # Create and save PSDs
            NFFT = int(sampling_frequency * fft_length)
            window = signal.windows.tukey(NFFT, alpha=alpha)
            psd = strain.psd(fftlength=fft_length, window=window)
            self.frequencies = psd.frequencies
            self.power_spectral_density = psd.value
            self.amplitude_spectral_density = self.power_spectral_density**0.5
            self.interpolate_power_spectral_density()
        else:
            self.power_spectral_density_file = psd_file
            self.import_power_spectral_density()
            if min(self.power_spectral_density) > 1e-30:
                logging.warning("You specified a power spectral density file.")
                logging.warning("{} WARNING {}".format("*" * 30, "*" * 30))
                logging.warning("The minimum of the provided curve is {:.2e}.".format(
                    min(self.power_spectral_density)))
                logging.warning("You may have intended to provide this as an amplitude spectral density.")

    def import_amplitude_spectral_density(self):
        """
        Automagically load one of the amplitude spectral density curves contained in the noise_curves directory.

        Test if the file contains a path (i.e., contains '/').
        If not assume the file is in the default directory.
        """
        if '/' not in self.amplitude_spectral_density_file:
            self.amplitude_spectral_density_file = os.path.join(os.path.dirname(__file__), 'noise_curves',
                                                                self.amplitude_spectral_density_file)
        spectral_density = np.genfromtxt(self.amplitude_spectral_density_file)
        self.frequencies = spectral_density[:, 0]
        self.amplitude_spectral_density = spectral_density[:, 1]
        self.power_spectral_density = self.amplitude_spectral_density ** 2
        self.interpolate_power_spectral_density()

    def import_power_spectral_density(self):
        """
        Automagically load one of the power spectral density curves contained in the noise_curves directory.

        Test if the file contains a path (i.e., contains '/').
        If not assume the file is in the default directory.
        """
        if '/' not in self.power_spectral_density_file:
            self.power_spectral_density_file = os.path.join(os.path.dirname(__file__), 'noise_curves',
                                                            self.power_spectral_density_file)
        spectral_density = np.genfromtxt(self.power_spectral_density_file)
        self.frequencies = spectral_density[:, 0]
        self.power_spectral_density = spectral_density[:, 1]
        self.amplitude_spectral_density = np.sqrt(self.power_spectral_density)
        self.interpolate_power_spectral_density()

    def interpolate_power_spectral_density(self):
        """Interpolate the loaded PSD so it can be resampled for arbitrary frequency arrays."""
        self.power_spectral_density_interpolated = interp1d(self.frequencies, self.power_spectral_density,
                                                            bounds_error=False,
                                                            fill_value=max(self.power_spectral_density))

    def get_noise_realisation(self, sampling_frequency, duration):
        """
        Generate frequency Gaussian noise scaled to the power spectral density.

        :param sampling_frequency: sampling frequency of noise
        :param duration: duration of noise
        :return:  frequency_domain_strain (array), frequency (array)
        """
        white_noise, frequency = utils.create_white_noise(sampling_frequency, duration)

        interpolated_power_spectral_density = self.power_spectral_density_interpolated(frequency)

        frequency_domain_strain = interpolated_power_spectral_density ** 0.5 * white_noise

        return frequency_domain_strain, frequency


def get_empty_interferometer(name):
    """
    Get an interferometer with standard parameters for known detectors.

    These objects do not have any noise instantiated.

    The available instruments are:
        H1, L1, V1, GEO600

    Detector positions taken from LIGO-T980044-10 for L1/H1 and from
    arXiv:gr-qc/0008066 [45] for V1/GEO600

    Parameters
    ----------
    name: str
        Interferometer identifier.

    Returns
    -------
    interferometer: Interferometer
        Interferometer instance
    """
    known_interferometers = {
        'H1': Interferometer(name='H1', power_spectral_density=PowerSpectralDensity(),
                             minimum_frequency=20, maximum_frequency=2048,
                             length=4, latitude=46 + 27. / 60 + 18.528 / 3600,
                             longitude=-(119 + 24. / 60 + 27.5657 / 3600), elevation=142.554, xarm_azimuth=125.9994,
                             yarm_azimuth=215.994, xarm_tilt=-6.195e-4, yarm_tilt=1.25e-5),
        'L1': Interferometer(name='L1', power_spectral_density=PowerSpectralDensity(),
                             minimum_frequency=20, maximum_frequency=2048,
                             length=4, latitude=30 + 33. / 60 + 46.4196 / 3600,
                             longitude=-(90 + 46. / 60 + 27.2654 / 3600), elevation=-6.574, xarm_azimuth=197.7165,
                             yarm_azimuth=287.7165,
                             xarm_tilt=-3.121e-4, yarm_tilt=-6.107e-4),
        'V1': Interferometer(name='V1', power_spectral_density=PowerSpectralDensity(psd_file='AdV_psd.txt'), length=3,
                             minimum_frequency=20, maximum_frequency=2048,
                             latitude=43 + 37. / 60 + 53.0921 / 3600, longitude=10 + 30. / 60 + 16.1878 / 3600,
                             elevation=51.884, xarm_azimuth=70.5674, yarm_azimuth=160.5674),
        'GEO600': Interferometer(name='GEO600',
                                 power_spectral_density=PowerSpectralDensity(asd_file='GEO600_S6e_asd.txt'),
                                 minimum_frequency=40, maximum_frequency=2048, length=0.6,
                                 latitude=52 + 14. / 60 + 42.528 / 3600, longitude=9 + 48. / 60 + 25.894 / 3600,
                                 elevation=114.425, xarm_azimuth=115.9431, yarm_azimuth=21.6117),
        'CE': Interferometer(name='CE', power_spectral_density=PowerSpectralDensity(psd_file='CE_psd.txt'),
                             minimum_frequency=10, maximum_frequency=2048,
                             length=40, latitude=46 + 27. / 60 + 18.528 / 3600,
                             longitude=-(119 + 24. / 60 + 27.5657 / 3600), elevation=142.554, xarm_azimuth=125.9994,
                             yarm_azimuth=215.994, xarm_tilt=-6.195e-4, yarm_tilt=1.25e-5),
    }

    if name in known_interferometers.keys():
        interferometer = known_interferometers[name]
        return interferometer
    else:
        logging.warning('Interferometer {} not implemented'.format(name))


def get_interferometer_with_open_data(
        name, center_time, T=4, alpha=0.25, psd_offset=-1024, psd_duration=100,
        cache=True, outdir='outdir', plot=True, filter_freq=1024,
        raw_data_file=None, **kwargs):
    """
    Helper function to obtain an Interferometer instance with appropriate
    PSD and data, given an center_time.

    Parameters
    ----------
    name: str
        Detector name, e.g., 'H1'.
    center_time: float
        GPS time of the center_time about which to perform the analysis.
        Note: the analysis data is from `center_time-T/2` to `center_time+T/2`.
    T: float
        The total time (in seconds) to analyse. Defaults to 4s.
    alpha: float
        The tukey window shape parameter passed to `scipy.signal.tukey`.
    psd_offset, psd_duration: float
        The power spectral density (psd) is estimated using data from
        `center_time+psd_offset` to `center_time+psd_offset + psd_duration`.
    outdir: str
        Directory where the psd files are saved
    plot: bool
        If true, create an ASD + strain plot
    filter_freq: float
        Low pass filter frequency
    **kwargs:
        All keyword arguments are passed to
        `gwpy.timeseries.TimeSeries.fetch_open_data()`.

    Returns
    -------
    interferometer: `tupak.detector.Interferometer`
        An Interferometer instance with a PSD and frequency-domain strain data.

    """

    logging.warning(
        "Parameter estimation for real interferometer data in tupak is in "
        "alpha testing at the moment: the routines for windowing and filtering"
        " have not been reviewed.")

    utils.check_directory_exists_and_if_not_mkdir(outdir)

    strain = utils.get_open_strain_data(
        name, center_time - T / 2, center_time + T / 2, outdir=outdir, cache=cache,
        raw_data_file=raw_data_file, **kwargs)

    strain_psd = utils.get_open_strain_data(
        name, center_time + psd_offset, center_time + psd_offset + psd_duration,
        raw_data_file=raw_data_file,
        outdir=outdir, cache=cache, **kwargs)

    sampling_frequency = int(strain.sample_rate.value)

    # Low pass filter
    bp = filter_design.lowpass(filter_freq, strain.sample_rate)
    strain = strain.filter(bp, filtfilt=True)
    strain = strain.crop(*strain.span.contract(1))
    strain_psd = strain_psd.filter(bp, filtfilt=True)
    strain_psd = strain_psd.crop(*strain_psd.span.contract(1))

    # Create and save PSDs
    NFFT = int(sampling_frequency * T)
    window = signal.windows.tukey(NFFT, alpha=alpha)
    psd = strain_psd.psd(fftlength=T, window=window)
    psd_file = '{}/{}_PSD_{}_{}.txt'.format(
        outdir, name, center_time + psd_offset, psd_duration)
    with open('{}'.format(psd_file), 'w+') as file:
        for f, p in zip(psd.frequencies.value, psd.value):
            file.write('{} {}\n'.format(f, p))

    time_series = strain.times.value
    time_duration = time_series[-1] - time_series[0]

    # Apply Tukey window
    N = len(time_series)
    strain = strain * signal.windows.tukey(N, alpha=alpha)

    interferometer = get_empty_interferometer(name)
    interferometer.power_spectral_density = PowerSpectralDensity(
        psd_file=psd_file)
    interferometer.set_data(
        sampling_frequency, time_duration,
        frequency_domain_strain=utils.nfft(
            strain.value, sampling_frequency)[0],
        epoch=strain.epoch.value)

    if plot:
        fig, ax = plt.subplots()
        ax.loglog(interferometer.frequency_array, np.abs(interferometer.data),
                  '-C0', label=name)
        ax.loglog(interferometer.frequency_array,
                  interferometer.amplitude_spectral_density_array,
                  '-C1', lw=0.5, label=name + ' ASD')
        ax.grid('on')
        ax.set_ylabel(r'strain [strain/$\sqrt{\rm Hz}$]')
        ax.set_xlabel(r'frequency [Hz]')
        ax.set_xlim(20, 2000)
        ax.legend(loc='best')
        fig.savefig('{}/{}_frequency_domain_data.png'.format(outdir, name))

    return interferometer


def get_interferometer_with_fake_noise_and_injection(
        name, injection_polarizations, injection_parameters,
        sampling_frequency=4096, time_duration=4, outdir='outdir', plot=True,
        save=True, zero_noise=False):
    """
    Helper function to obtain an Interferometer instance with appropriate
    power spectral density and data, given an center_time.

    Parameters
    ----------
    name: str
        Detector name, e.g., 'H1'.
    injection_polarizations: dict
        polarizations of waveform to inject, output of
        `waveform_generator.get_frequency_domain_signal`
    injection_parameters: dict
        injection parameters, needed for sky position and timing
    sampling_frequency: float
        sampling frequency for data, should match injection signal
    time_duration: float
        length of data, should be the same as used for signal generation
    outdir: str
        directory in which to store output
    plot: bool
        If true, create an ASD + strain plot
    save: bool
        If true, save frequency domain data and PSD to file
    zero_noise: bool
        If true, set noise to zero.

    Returns
    -------
    interferometer: `tupak.detector.Interferometer`
        An Interferometer instance with a PSD and frequency-domain strain data.

    """

    utils.check_directory_exists_and_if_not_mkdir(outdir)

    interferometer = get_empty_interferometer(name)
    if zero_noise:
        interferometer.set_data(
            sampling_frequency=sampling_frequency, duration=time_duration,
            zero_noise=True,
            epoch=(injection_parameters['geocent_time']+2)-time_duration)
    else:
        interferometer.set_data(
            sampling_frequency=sampling_frequency, duration=time_duration,
            from_power_spectral_density=True,
            epoch=(injection_parameters['geocent_time']+2)-time_duration)
    interferometer.inject_signal(
        waveform_polarizations=injection_polarizations,
        parameters=injection_parameters)

    interferometer_signal = interferometer.get_detector_response(
        injection_polarizations, injection_parameters)

    if plot:
        fig, ax = plt.subplots()
        ax.loglog(interferometer.frequency_array, np.abs(interferometer.data),
                  '-C0', label=name)
        ax.loglog(interferometer.frequency_array,
                  interferometer.amplitude_spectral_density_array,
                  '-C1', lw=0.5, label=name + ' ASD')
        ax.loglog(interferometer.frequency_array, abs(interferometer_signal),
                  '-C2', label='Signal')
        ax.grid('on')
        ax.set_ylabel(r'strain [strain/$\sqrt{\rm Hz}$]')
        ax.set_xlabel(r'frequency [Hz]')
        ax.set_xlim(20, 2000)
        ax.legend(loc='best')
        fig.savefig('{}/{}_frequency_domain_data.png'.format(outdir, name))

    if save:
        interferometer.save_data(outdir)

    return interferometer


def get_event_data(
        event, interferometer_names=None, time_duration=4, alpha=0.25,
        psd_offset=-1024, psd_duration=100, cache=True, outdir='outdir',
        plot=True, filter_freq=1024, raw_data_file=None, **kwargs):
    """
    Get open data for a specified event.

    Parameters
    ----------
    event: str
        Event descriptor, this can deal with some prefixes, e.g., '150914',
        'GW150914', 'LVT151012'
    interferometer_names: list, optional
        List of interferometer identifiers, e.g., 'H1'.
        If None will look for data in 'H1', 'V1', 'L1'
    time_duration: float
        Time duration to search for.
    alpha: float
        The tukey window shape parameter passed to `scipy.signal.tukey`.
    psd_offset, psd_duration: float
        The power spectral density (psd) is estimated using data from
        `center_time+psd_offset` to `center_time+psd_offset + psd_duration`.
    cache: bool
        Whether or not to store the acquired data.
    outdir: str
        Directory where the psd files are saved
    plot: bool
        If true, create an ASD + strain plot
    filter_freq: float
        Low pass filter frequency
    **kwargs:
        All keyword arguments are passed to
        `gwpy.timeseries.TimeSeries.fetch_open_data()`.

    Return
    ------
    interferometers: list
        A list of tupak.detector.Interferometer objects
    """
    event_time = tupak.utils.get_event_time(event)

    interferometers = []

    if interferometer_names is None:
        if utils.command_line_args.detectors:
            interferometer_names = utils.command_line_args.detectors
        else:
            interferometer_names = ['H1', 'L1', 'V1']

    for name in interferometer_names:
        try:
            interferometers.append(get_interferometer_with_open_data(
                name, event_time, T=time_duration, alpha=alpha,
                psd_offset=psd_offset, psd_duration=psd_duration, cache=cache,
                outdir=outdir, plot=plot, filter_freq=filter_freq,
                raw_data_file=raw_data_file, **kwargs))
        except ValueError:
            logging.info('No data found for {}.'.format(name))

    return interferometers<|MERGE_RESOLUTION|>--- conflicted
+++ resolved
@@ -323,13 +323,9 @@
         return self.power_spectral_density.power_spectral_density_interpolated(self.frequency_array)
 
     def set_data(self, sampling_frequency, duration, epoch=0,
-<<<<<<< HEAD
                  from_power_spectral_density=False, zero_noise=False,
-                 frequency_domain_strain=None):
-=======
-                 from_power_spectral_density=False, frame_file=None,
-                 frequency_domain_strain=None, channel_name=None, overwrite_psd=True, **kwargs):
->>>>>>> 76e321c2
+                 frequency_domain_strain=None, frame_file=None,
+                 channel_name=None, overwrite_psd=True, **kwargs):
         """
         Set the interferometer frequency-domain stain and accompanying PSD values.
 
@@ -346,11 +342,9 @@
         from_power_spectral_density: bool
             If frequency_domain_strain not given, use IFO's PSD object to
             generate noise
-<<<<<<< HEAD
         zero_noise: bool
             If true and frequency_domain_strain and from_power_spectral_density
             are false, set the data to be zero.
-=======
         frame_file: str
             File from which to load data.
         channel_name: str
@@ -360,7 +354,6 @@
             from the loaded data, default=True.
         kwargs: dict
             Additional arguments for loading data.
->>>>>>> 76e321c2
         """
 
         self.epoch = epoch
@@ -376,12 +369,10 @@
             frequency_domain_strain, frequencies = \
                 self.power_spectral_density.get_noise_realisation(
                     sampling_frequency, duration)
-<<<<<<< HEAD
         elif zero_noise:
             logging.info('Setting zero noise in {}'.format(self.name))
             frequencies = utils.create_fequency_series(sampling_frequency, duration)
             frequency_domain_strain = np.zeros_like(frequencies) * (1 + 1j)
-=======
         elif frame_file is not None:
             logging.info('Reading data from frame, {}.'.format(self.name))
             strain = tupak.utils.read_frame_file(
@@ -390,7 +381,6 @@
             if overwrite_psd:
                 self.power_spectral_density = PowerSpectralDensity(
                     frame_file=frame_file, channel_name=channel_name, epoch=epoch, **kwargs)
->>>>>>> 76e321c2
         else:
             raise ValueError("No method to set data provided.")
 
