#!/bin/python
from __future__ import division

import numpy as np
from scipy.interpolate import interp1d
from scipy.integrate import cumtrapz
from scipy.special import erf, erfinv
import logging
import os


class Prior(object):
    """Prior class"""

    def __init__(self, name=None, latex_label=None):
        self.name = name
        self.latex_label = latex_label

    def __call__(self):
        return self.sample(1)

    def sample(self, n_samples=None):
        """Draw a sample from the prior, this rescales a unit line element according to the rescaling function"""
        return self.rescale(np.random.uniform(0, 1, n_samples))

    def rescale(self, val):
        """
        'Rescale' a sample from the unit line element to the prior.

        This should be overwritten by each subclass.
        """
        return None

    @staticmethod
    def test_valid_for_rescaling(val):
        """Test if 0 < val < 1"""
        if (val < 0) or (val > 1):
            raise ValueError("Number to be rescaled should be in [0, 1]")

    def __repr__(self):
        prior_name = self.__class__.__name__
        prior_args = ', '.join(
            ['{}={}'.format(k, v) for k, v in self.__dict__.items()])
        return "{}({})".format(prior_name, prior_args)

    @property
    def is_fixed(self):
        return isinstance(self, DeltaFunction)

    @property
    def latex_label(self):
        return self.__latex_label

    @latex_label.setter
    def latex_label(self, latex_label=None):
        if latex_label is None:
            self.__latex_label = self.__default_latex_label
        else:
            self.__latex_label = latex_label

    @property
    def __default_latex_label(self):
<<<<<<< HEAD
        if self.name == 'mass_1':
            return '$m_1$'
        elif self.name == 'mass_2':
            return '$m_2$'
        elif self.name == 'chirp_mass':
            return '$\mathcal{M}$'
        elif self.name == 'total_mass':
            return '$M$'
        elif self.name == 'mass_ratio':
            return '$q$'
        elif self.name == 'symmetric_mass_ratio':
            return '$\eta$'
        elif self.name == 'a_1':
            return '$a_1$'
        elif self.name == 'a_2':
            return '$a_2$'
        elif self.name == 'tilt_1':
            return '$\\theta_1$'
        elif self.name == 'tilt_2':
            return '$\\theta_2$'
        elif self.name == 'cos_tilt_1':
            return '$\cos\\theta_1$'
        elif self.name == 'cos_tilt_2':
            return '$\cos\\theta_2$'
        elif self.name == 'phi_12':
            return '$\Delta\phi$'
        elif self.name == 'phi_jl':
            return '$\phi_{JL}$'
        elif self.name == 'luminosity_distance':
            return '$d_L$'
        elif self.name == 'dec':
            return '$\mathrm{DEC}$'
        elif self.name == 'ra':
            return '$\mathrm{RA}$'
        elif self.name == 'iota':
            return '$\iota$'
        elif self.name == 'cos_iota':
            return '$\cos\iota$'
        elif self.name == 'psi':
            return '$\psi$'
        elif self.name == 'phase':
            return '$\phi$'
        elif self.name == 'tc':
            return '$t_c$'
        elif self.name == 'geocent_time':
            return '$t_c$'
=======
        default_labels = {
            'mass_1': '$m_1$',
            'mass_2': '$m_2$',
            'mchirp': '$\mathcal{M}$',
            'q': '$q$',
            'a_1': '$a_1$',
            'a_2': '$a_2$',
            'tilt_1': '$\\theta_1$',
            'tilt_2': '$\\theta_2$',
            'phi_12': '$\Delta\phi$',
            'phi_jl': '$\phi_{JL}$',
            'luminosity_distance': '$d_L$',
            'dec': '$\mathrm{DEC}$',
            'ra': '$\mathrm{RA}$',
            'iota': '$\iota$',
            'psi': '$\psi$',
            'phase': '$\phi$',
            'tc': '$t_c$',
            'geocent_time': '$t_c$'
        }
        if self.name in default_labels.keys():
            label = default_labels[self.name]
>>>>>>> 137a739d
        else:
            label = self.name
        return label


class Uniform(Prior):
    """Uniform prior"""

    def __init__(self, minimum, maximum, name=None, latex_label=None):
        Prior.__init__(self, name, latex_label)
        self.minimum = minimum
        self.maximum = maximum
        self.support = maximum - minimum

    def rescale(self, val):
        Prior.test_valid_for_rescaling(val)
        return self.minimum + val * self.support

    def prob(self, val):
        """Return the prior probability of val"""
        if (self.minimum < val) and (val < self.maximum):
            return 1 / self.support
        else:
            return 0


class DeltaFunction(Prior):
    """Dirac delta function prior, this always returns peak."""

    def __init__(self, peak, name=None, latex_label=None):
        Prior.__init__(self, name, latex_label)
        self.peak = peak

    def rescale(self, val):
        """Rescale everything to the peak with the correct shape."""
        Prior.test_valid_for_rescaling(val)
        return self.peak * val ** 0

    def prob(self, val):
        """Return the prior probability of val"""
        if self.peak == val:
            return np.inf
        else:
            return 0


class PowerLaw(Prior):
    """Power law prior distribution"""

    def __init__(self, alpha, minimum, maximum, name=None, latex_label=None):
        """Power law with bounds and alpha, spectral index"""
        Prior.__init__(self, name, latex_label)
        self.alpha = alpha
        self.minimum = minimum
        self.maximum = maximum

    def rescale(self, val):
        """
        'Rescale' a sample from the unit line element to the power-law prior.

        This maps to the inverse CDF. This has been analytically solved for this case.
        """
        Prior.test_valid_for_rescaling(val)
        if self.alpha == -1:
            return self.minimum * np.exp(val * np.log(self.maximum / self.minimum))
        else:
            return (self.minimum ** (1 + self.alpha) + val *
                    (self.maximum ** (1 + self.alpha) - self.minimum ** (1 + self.alpha))) ** (1. / (1 + self.alpha))

    def prob(self, val):
        """Return the prior probability of val"""
        if (val > self.minimum) and (val < self.maximum):
            if self.alpha == -1:
                return 1 / val / np.log(self.maximum / self.minimum)
            else:
                return val ** self.alpha * (1 + self.alpha) / (self.maximum ** (1 + self.alpha)
                                                               - self.minimum ** (1 + self.alpha))
        else:
            return 0


class Cosine(Prior):

    def __init__(self, name=None, latex_label=None):
        Prior.__init__(self, name, latex_label)

    def rescale(self, val):
        """
        'Rescale' a sample from the unit line element to a uniform in cosine prior.

        This maps to the inverse CDF. This has been analytically solved for this case.
        """
        Prior.test_valid_for_rescaling(val)
        return np.arcsin(-1 + val * 2)

    @staticmethod
    def prob(val):
        """Return the prior probability of val, defined over [-pi/2, pi/2]"""
        if (val > -np.pi / 2) and (val < np.pi / 2):
            return np.cos(val) / 2
        else:
            return 0


class Sine(Prior):

    def __init__(self, name=None, latex_label=None):
        Prior.__init__(self, name, latex_label)

    def rescale(self, val):
        """
        'Rescale' a sample from the unit line element to a uniform in sine prior.

        This maps to the inverse CDF. This has been analytically solved for this case.
        """
        Prior.test_valid_for_rescaling(val)
        return np.arccos(-1 + val * 2)

    @staticmethod
    def prob(val):
        """Return the prior probability of val, defined over [0, pi]"""
        if (val > 0) and (val < np.pi):
            return np.sin(val) / 2
        else:
            return 0


class Gaussian(Prior):
    """Gaussian prior"""

    def __init__(self, mu, sigma, name=None, latex_label=None):
        """Power law with bounds and alpha, spectral index"""
        Prior.__init__(self, name, latex_label)
        self.mu = mu
        self.sigma = sigma

    def rescale(self, val):
        """
        'Rescale' a sample from the unit line element to the appropriate Gaussian prior.

        This maps to the inverse CDF. This has been analytically solved for this case.
        """
        Prior.test_valid_for_rescaling(val)
        return self.mu + erfinv(2 * val - 1) * 2**0.5 * self.sigma

    def prob(self, val):
        """Return the prior probability of val"""
        return np.exp(-(self.mu - val)**2 / (2 * self.sigma**2)) / (2 * np.pi)**0.5 / self.sigma


class TruncatedGaussian(Prior):
    """
    Truncated Gaussian prior

    https://en.wikipedia.org/wiki/Truncated_normal_distribution
    """

    def __init__(self, mu, sigma, minimum, maximum, name=None, latex_label=None):
        """Power law with bounds and alpha, spectral index"""
        Prior.__init__(self, name, latex_label)
        self.mu = mu
        self.sigma = sigma
        self.minimum = minimum
        self.maximum = maximum

        self.normalisation = (erf((self.maximum - self.mu) / 2 ** 0.5 / self.sigma) - erf(
            (self.minimum - self.mu) / 2 ** 0.5 / self.sigma)) / 2

    def rescale(self, val):
        """
        'Rescale' a sample from the unit line element to the appropriate truncated Gaussian prior.

        This maps to the inverse CDF. This has been analytically solved for this case.
        """
        Prior.test_valid_for_rescaling(val)
        return erfinv(2 * val * self.normalisation + erf(
            (self.minimum - self.mu) / 2 ** 0.5 / self.sigma)) * 2 ** 0.5 * self.sigma + self.mu

    def prob(self, val):
        """Return the prior probability of val"""
        if (val > self.minimum) & (val < self.maximum):
            return np.exp(-(self.mu - val) ** 2 / (2 * self.sigma ** 2)) / (
                        2 * np.pi) ** 0.5 / self.sigma / self.normalisation
        else:
            return 0


class Interped(Prior):

    def __init__(self, xx, yy, minimum=None, maximum=None, name=None, latex_label=None):
        """Initialise object from arrays of x and y=p(x)"""
        Prior.__init__(self, name, latex_label)
        if minimum is None or minimum < min(xx):
            self.minimum = min(xx)
        else:
            self.minimum = minimum
        if maximum is None or maximum > max(xx):
            self.maximum = max(xx)
        else:
            self.maximum = maximum
        self.xx = xx[(xx > self.minimum) & (xx < self.maximum)]
        self.yy = yy[(xx > self.minimum) & (xx < self.maximum)]
        if np.trapz(self.yy, self.xx) != 1:
            logging.info('Supplied PDF is not normalised, normalising.')
        self.yy /= np.trapz(self.yy, self.xx)
        self.YY = cumtrapz(self.yy, self.xx, initial=0)
        self.probability_density = interp1d(x=self.xx, y=self.yy, bounds_error=False, fill_value=0)
        self.cumulative_distribution = interp1d(x=self.xx, y=self.YY, bounds_error=False, fill_value=0)
        self.inverse_cumulative_distribution = interp1d(x=self.YY, y=self.xx, bounds_error=True)

    def prob(self, val):
        """Return the prior probability of val"""
        if (val > self.minimum) & (val < self.maximum):
            return self.probability_density(val)
        else:
            return 0

    def rescale(self, val):
        """
        'Rescale' a sample from the unit line element to the prior.

        This maps to the inverse CDF. This is done using interpolation.
        """
        Prior.test_valid_for_rescaling(val)
        return self.inverse_cumulative_distribution(val)

    def __repr__(self):
        prior_name = self.__class__.__name__
        prior_args = ', '.join(
            ['{}={}'.format(key, self.__dict__[key]) for key in ['xx', 'yy', '_Prior__latex_label']])
        return "{}({})".format(prior_name, prior_args)


class FromFile(Interped):

    def __init__(self, file_name, minimum=None, maximum=None, name=None, latex_label=None):
        try:
            self.id = file_name
            if '/' not in self.id:
                self.id = os.path.join(os.path.dirname(__file__), 'prior_files', self.id)
            xx, yy = np.genfromtxt(self.id).T
            Interped.__init__(self, xx=xx, yy=yy, minimum=minimum, maximum=maximum, name=name, latex_label=latex_label)
        except IOError:
            logging.warning("Can't load {}.".format(self.id))
            logging.warning("Format should be:")
            logging.warning(r"x\tp(x)")

    def __repr__(self):
        prior_name = self.__class__.__name__
        prior_args = ', '.join(
            ['{}={}'.format(key, self.__dict__[key]) for key in ['id', 'minimum', 'maximum', '_Prior__latex_label']])
        return "{}({})".format(prior_name, prior_args)


class UniformComovingVolume(FromFile):

    def __init__(self, minimum=None, maximum=None, name=None, latex_label=None):
        FromFile.__init__(self, file_name='comoving.txt', minimum=minimum, maximum=maximum, name=name,
                          latex_label=latex_label)


def fix(prior, value=None):
    if value is None or np.isnan(value):
        raise ValueError("You can't fix the value to be np.nan. You need to assign it a legal value")
    prior = DeltaFunction(name=prior.name, latex_label=prior.latex_label, peak=value)
    return prior


def create_default_prior(name):
<<<<<<< HEAD
    if name == 'mass_1':
        prior = PowerLaw(name=name, alpha=0, minimum=5, maximum=100)
    elif name == 'mass_2':
        prior = PowerLaw(name=name, alpha=0, minimum=5, maximum=100)
    elif name == 'chirp_mass':
        prior = Uniform(name=name, minimum=5, maximum=100)
    elif name == 'total_mass':
        prior = Uniform(name=name, minimum=10, maximum=200)
    elif name == 'mass_ratio':
        prior = Uniform(name=name, minimum=0.125, maximum=1)
    elif name == 'symmetric_mass_ratio':
        prior = Uniform(name=name, minimum=8 / 81, maximum=0.25)
    elif name == 'a_1':
        prior = Uniform(name=name, minimum=0, maximum=0.8)
    elif name == 'a_2':
        prior = Uniform(name=name, minimum=0, maximum=0.8)
    elif name == 'tilt_1':
        prior = Sine(name=name)
    elif name == 'tilt_2':
        prior = Sine(name=name)
    elif name == 'cos_tilt_1':
        prior = Uniform(name=name, minimum=-1, maximum=1)
    elif name == 'cos_tilt_2':
        prior = Uniform(name=name, minimum=-1, maximum=1)
    elif name == 'phi_12':
        prior = Uniform(name=name, minimum=0, maximum=2 * np.pi)
    elif name == 'phi_jl':
        prior = Uniform(name=name, minimum=0, maximum=2 * np.pi)
    elif name == 'luminosity_distance':
        prior = UniformComovingVolume(name=name, minimum=1e2, maximum=5e3)
    elif name == 'dec':
        prior = Cosine(name=name)
    elif name == 'ra':
        prior = Uniform(name=name, minimum=0, maximum=2 * np.pi)
    elif name == 'iota':
        prior = Sine(name=name)
    elif name == 'cos_iota':
        prior = Uniform(name=name, minimum=-1, maximum=1)
    elif name == 'psi':
        prior = Uniform(name=name, minimum=0, maximum=2 * np.pi)
    elif name == 'phase':
        prior = Uniform(name=name, minimum=0, maximum=2 * np.pi)
=======
    """
    Make a default prior for a parameter with a known name.

    This is currently set up for binary black holes.

    Parameters
    ----------
    name: str
        Parameter name

    Return
    ------
    prior: Prior
        Default prior distribution for that parameter, if unknown None is returned.
    """
    default_priors = {
        'mass_1': PowerLaw(name=name, alpha=0, minimum=5, maximum=100),
        'mass_2': PowerLaw(name=name, alpha=0, minimum=5, maximum=100),
        'mchirp': Uniform(name=name, minimum=5, maximum=100),
        'q': Uniform(name=name, minimum=0, maximum=1),
        'a_1': Uniform(name=name, minimum=0, maximum=0.8),
        'a_2': Uniform(name=name, minimum=0, maximum=0.8),
        'tilt_1': Sine(name=name),
        'tilt_2': Sine(name=name),
        'phi_12': Uniform(name=name, minimum=0, maximum=2 * np.pi),
        'phi_jl': Uniform(name=name, minimum=0, maximum=2 * np.pi),
        'luminosity_distance': UniformComovingVolume(name=name, minimum=1e2, maximum=5e3),
        'dec': Cosine(name=name),
        'ra': Uniform(name=name, minimum=0, maximum=2 * np.pi),
        'iota': Sine(name=name),
        'psi': Uniform(name=name, minimum=0, maximum=2 * np.pi),
        'phase': Uniform(name=name, minimum=0, maximum=2 * np.pi)
    }
    if name in default_priors.keys():
        prior = default_priors[name]
>>>>>>> 137a739d
    else:
        prior = None
    return prior


def parse_floats_to_fixed_priors(old_parameters):
    parameters = old_parameters.copy()
    for key in parameters:
        if type(parameters[key]) is not float and type(parameters[key]) is not int \
                and type(parameters[key]) is not Prior:
            logging.info("Expected parameter " + str(key) + " to be a float or int but was "
                         + str(type(parameters[key])) + " instead. Will not be converted.")
            continue
        elif type(parameters[key]) is Prior:
            continue
        parameters[key] = DeltaFunction(name=key, latex_label=None, peak=old_parameters[key])
    return parameters


def parse_keys_to_parameters(keys):
    parameters = {}
    for key in keys:
        parameters[key] = create_default_prior(key)
    return parameters


def fill_priors(prior, waveform_generator=None, parameters=None):
    """
    Fill dictionary of priors based on required parameters for waveform generator

    Any floats in prior will be converted to delta function prior.
    Any required, non-specified parameters will use the default.
    Parameters
    ----------
    prior: dict
        dictionary of prior objects and floats
    waveform_generator: WaveformGenerator
        waveform generator to be used for inference
    parameters: list
        list of parameters to be sampled in, this can override the default
        priors for the waveform generator
    """
    bad_keys = []
    for key in prior:
        if isinstance(prior[key], Prior):
            continue
        elif isinstance(prior[key], float) or isinstance(prior[key], int):
            prior[key] = DeltaFunction(prior[key])
            logging.info("{} converted to delta function prior.".format(key))
        else:
            logging.warning("{} cannot be converted to delta function prior.".format(key))
            logging.warning("If required the default prior will be used.")
            bad_keys.append(key)

    if parameters is not None:
        for parameter in parameters:
            prior[parameter] = create_default_prior(parameter)

    if waveform_generator is not None:
        missing_keys = set(waveform_generator.parameters) - set(prior.keys())

        for missing_key in missing_keys:
            if not test_redundancy(missing_key, prior):
                prior[missing_key] = create_default_prior(missing_key)
                if prior[missing_key] is None:
                    logging.warning("No default prior found for unspecified variable {}.".format(missing_key))
                    logging.warning("This variable will NOT be sampled.")
                    bad_keys.append(missing_key)

    for key in bad_keys:
        prior.pop(key)


def test_redundancy(key, prior):
    """
    Test whether adding the key would add be redundant.

    Parameters
    ----------
    key: str
        The string to test.
    prior: dict
        Current prior dictionary.

    Return
    ------
    redundant: bool
        Whether the key is redundant
    """
    redundant = False
    mass_parameters = {'mass_1', 'mass_2', 'chirp_mass', 'total_mass', 'mass_ratio', 'symmetric_mass_ratio'}
    spin_magnitude_parameters = {'a_1', 'a_2'}
    spin_tilt_parameters = {'tilt_1', 'tilt_2', 'cos_tilt_1', 'cos_tilt_2'}
    spin_azimuth_parameters = {'phi_1', 'phi_2', 'phi_12', 'phi_jl'}
    inclination_parameters = {'iota', 'cos_iota'}
    distance_parameters = {'luminosity_distance', 'comoving_distance', 'redshift'}

    for parameter_set in [mass_parameters, spin_magnitude_parameters, spin_tilt_parameters, spin_azimuth_parameters]:
        if key in parameter_set:
            if len(parameter_set.intersection(prior.keys())) > 2:
                redundant = True
                logging.warning('{} in prior. This may lead to unexpected behaviour.'.format(
                    parameter_set.intersection(prior.keys())))
                break
            elif len(parameter_set.intersection(prior.keys())) == 2:
                redundant = True
                break
    for parameter_set in [inclination_parameters, distance_parameters]:
        if key in parameter_set:
            if len(parameter_set.intersection(prior.keys())) > 1:
                redundant = True
                logging.warning('{} in prior. This may lead to unexpected behaviour.'.format(
                    parameter_set.intersection(prior.keys())))
                break
            elif len(parameter_set.intersection(prior.keys())) == 1:
                redundant = True
                break

    return redundant


def write_priors_to_file(priors, outdir):
    """
    Write the prior distribution to file.

    Parameters
    ----------
    priors: dict
        priors used
    outdir: str
        output directory
    """
    if outdir[-1] != "/":
        outdir += "/"
    prior_file = outdir + "prior.txt"
    logging.info("Writing priors to {}".format(prior_file))
    with open(prior_file, "w") as outfile:
        for key in priors:
            outfile.write("prior['{}'] = {}\n".format(key, priors[key]))<|MERGE_RESOLUTION|>--- conflicted
+++ resolved
@@ -60,77 +60,32 @@
 
     @property
     def __default_latex_label(self):
-<<<<<<< HEAD
-        if self.name == 'mass_1':
-            return '$m_1$'
-        elif self.name == 'mass_2':
-            return '$m_2$'
-        elif self.name == 'chirp_mass':
-            return '$\mathcal{M}$'
-        elif self.name == 'total_mass':
-            return '$M$'
-        elif self.name == 'mass_ratio':
-            return '$q$'
-        elif self.name == 'symmetric_mass_ratio':
-            return '$\eta$'
-        elif self.name == 'a_1':
-            return '$a_1$'
-        elif self.name == 'a_2':
-            return '$a_2$'
-        elif self.name == 'tilt_1':
-            return '$\\theta_1$'
-        elif self.name == 'tilt_2':
-            return '$\\theta_2$'
-        elif self.name == 'cos_tilt_1':
-            return '$\cos\\theta_1$'
-        elif self.name == 'cos_tilt_2':
-            return '$\cos\\theta_2$'
-        elif self.name == 'phi_12':
-            return '$\Delta\phi$'
-        elif self.name == 'phi_jl':
-            return '$\phi_{JL}$'
-        elif self.name == 'luminosity_distance':
-            return '$d_L$'
-        elif self.name == 'dec':
-            return '$\mathrm{DEC}$'
-        elif self.name == 'ra':
-            return '$\mathrm{RA}$'
-        elif self.name == 'iota':
-            return '$\iota$'
-        elif self.name == 'cos_iota':
-            return '$\cos\iota$'
-        elif self.name == 'psi':
-            return '$\psi$'
-        elif self.name == 'phase':
-            return '$\phi$'
-        elif self.name == 'tc':
-            return '$t_c$'
-        elif self.name == 'geocent_time':
-            return '$t_c$'
-=======
         default_labels = {
             'mass_1': '$m_1$',
             'mass_2': '$m_2$',
-            'mchirp': '$\mathcal{M}$',
-            'q': '$q$',
+            'total_mass': '$M$',
+            'chirp_mass': '$\mathcal{M}$',
+            'mass_ratio': '$q$',
+            'symmetric_mass_ratio': '$\eta$',
             'a_1': '$a_1$',
             'a_2': '$a_2$',
             'tilt_1': '$\\theta_1$',
             'tilt_2': '$\\theta_2$',
+            'cos_tilt_1': '$\cos\\theta_1$',
+            'cos_tilt_2': '$\cos\\theta_2$',
             'phi_12': '$\Delta\phi$',
             'phi_jl': '$\phi_{JL}$',
             'luminosity_distance': '$d_L$',
             'dec': '$\mathrm{DEC}$',
             'ra': '$\mathrm{RA}$',
             'iota': '$\iota$',
+            'cos_iota': '$\cos\iota$',
             'psi': '$\psi$',
             'phase': '$\phi$',
-            'tc': '$t_c$',
             'geocent_time': '$t_c$'
         }
         if self.name in default_labels.keys():
             label = default_labels[self.name]
->>>>>>> 137a739d
         else:
             label = self.name
         return label
@@ -400,50 +355,6 @@
 
 
 def create_default_prior(name):
-<<<<<<< HEAD
-    if name == 'mass_1':
-        prior = PowerLaw(name=name, alpha=0, minimum=5, maximum=100)
-    elif name == 'mass_2':
-        prior = PowerLaw(name=name, alpha=0, minimum=5, maximum=100)
-    elif name == 'chirp_mass':
-        prior = Uniform(name=name, minimum=5, maximum=100)
-    elif name == 'total_mass':
-        prior = Uniform(name=name, minimum=10, maximum=200)
-    elif name == 'mass_ratio':
-        prior = Uniform(name=name, minimum=0.125, maximum=1)
-    elif name == 'symmetric_mass_ratio':
-        prior = Uniform(name=name, minimum=8 / 81, maximum=0.25)
-    elif name == 'a_1':
-        prior = Uniform(name=name, minimum=0, maximum=0.8)
-    elif name == 'a_2':
-        prior = Uniform(name=name, minimum=0, maximum=0.8)
-    elif name == 'tilt_1':
-        prior = Sine(name=name)
-    elif name == 'tilt_2':
-        prior = Sine(name=name)
-    elif name == 'cos_tilt_1':
-        prior = Uniform(name=name, minimum=-1, maximum=1)
-    elif name == 'cos_tilt_2':
-        prior = Uniform(name=name, minimum=-1, maximum=1)
-    elif name == 'phi_12':
-        prior = Uniform(name=name, minimum=0, maximum=2 * np.pi)
-    elif name == 'phi_jl':
-        prior = Uniform(name=name, minimum=0, maximum=2 * np.pi)
-    elif name == 'luminosity_distance':
-        prior = UniformComovingVolume(name=name, minimum=1e2, maximum=5e3)
-    elif name == 'dec':
-        prior = Cosine(name=name)
-    elif name == 'ra':
-        prior = Uniform(name=name, minimum=0, maximum=2 * np.pi)
-    elif name == 'iota':
-        prior = Sine(name=name)
-    elif name == 'cos_iota':
-        prior = Uniform(name=name, minimum=-1, maximum=1)
-    elif name == 'psi':
-        prior = Uniform(name=name, minimum=0, maximum=2 * np.pi)
-    elif name == 'phase':
-        prior = Uniform(name=name, minimum=0, maximum=2 * np.pi)
-=======
     """
     Make a default prior for a parameter with a known name.
 
@@ -460,26 +371,30 @@
         Default prior distribution for that parameter, if unknown None is returned.
     """
     default_priors = {
-        'mass_1': PowerLaw(name=name, alpha=0, minimum=5, maximum=100),
-        'mass_2': PowerLaw(name=name, alpha=0, minimum=5, maximum=100),
-        'mchirp': Uniform(name=name, minimum=5, maximum=100),
-        'q': Uniform(name=name, minimum=0, maximum=1),
+        'mass_1': Uniform(name=name, minimum=5, maximum=100),
+        'mass_2': Uniform(name=name, minimum=5, maximum=100),
+        'chirp_mass': Uniform(name=name, minimum=5, maximum=100),
+        'total_mass': Uniform(name=name, minimum=10, maximum=200),
+        'mass_ratio': Uniform(name=name, minimum=0.125, maximum=1),
+        'symmetric_mass_ratio': Uniform(name=name, minimum=8 / 81, maximum=0.25),
         'a_1': Uniform(name=name, minimum=0, maximum=0.8),
         'a_2': Uniform(name=name, minimum=0, maximum=0.8),
         'tilt_1': Sine(name=name),
         'tilt_2': Sine(name=name),
+        'cos_tilt_1': Uniform(name=name, minimum=-1, maximum=1),
+        'cos_tilt_2': Uniform(name=name, minimum=-1, maximum=1),
         'phi_12': Uniform(name=name, minimum=0, maximum=2 * np.pi),
         'phi_jl': Uniform(name=name, minimum=0, maximum=2 * np.pi),
         'luminosity_distance': UniformComovingVolume(name=name, minimum=1e2, maximum=5e3),
         'dec': Cosine(name=name),
         'ra': Uniform(name=name, minimum=0, maximum=2 * np.pi),
         'iota': Sine(name=name),
+        'cos_iota': Uniform(name=name, minimum=-1, maximum=1),
         'psi': Uniform(name=name, minimum=0, maximum=2 * np.pi),
         'phase': Uniform(name=name, minimum=0, maximum=2 * np.pi)
     }
     if name in default_priors.keys():
         prior = default_priors[name]
->>>>>>> 137a739d
     else:
         prior = None
     return prior
