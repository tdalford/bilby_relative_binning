import bilby
import numpy as np

from bilby.core.likelihood import AnalyticalMultidimensionalCovariantGaussian, \
    AnalyticalMultidimensionalBimodalCovariantGaussian

logger = bilby.core.utils.logger

cov = [
    [
        0.045991865933182365,
        -0.005489748382557155,
        -0.01025067223674548,
        0.0020087713726603213,
        -0.0032648855847982987,
        -0.0034218261781145264,
        -0.0037173401838545774,
        -0.007694897715679858,
        0.005260905282822458,
        0.0013607957548231718,
        0.001970785895702776,
        0.006708452591621081,
        -0.005107684668720825,
        0.004402554308030673,
        -0.00334987648531921,
    ],
    [
        -0.005489748382557152,
        0.05478640427684032,
        -0.004786202916836846,
        -0.007930397407501268,
        -0.0005945107515129139,
        0.004858466255616657,
        -0.011667819871670204,
        0.003169780190169035,
        0.006761345004654851,
        -0.0037599761532668475,
        0.005571796842520162,
        -0.0071098291510566895,
        -0.004477773540640284,
        -0.011250694688474672,
        0.007465228985669282,
    ],
    [
        -0.01025067223674548,
        -0.004786202916836844,
        0.044324704403674524,
        -0.0010572820723801645,
        -0.009885693540838514,
        -0.0048321205972943464,
        -0.004576186966267275,
        0.0025107211483955676,
        -0.010126911913571181,
        0.01153595152487264,
        0.005773054728678472,
        0.005286558230422045,
        -0.0055438798694137734,
        0.0044772210361854765,
        -0.00620416958073918,
    ],
    [
        0.0020087713726603213,
        -0.007930397407501268,
        -0.0010572820723801636,
        0.029861342087731065,
        -0.007803477134405363,
        -0.0011466944120756021,
        0.009925736654597632,
        -0.0007664415942207051,
        -0.0057593957402320385,
        -0.00027248233573270216,
        0.003885350572544307,
        0.00022362281488693097,
        0.006609741178005571,
        -0.003292722856107429,
        -0.005873218251875897,
    ],
    [
        -0.0032648855847982987,
        -0.0005945107515129156,
        -0.009885693540838514,
        -0.007803477134405362,
        0.0538403407841302,
        -0.007446654755103316,
        -0.0025216534232170153,
        0.004499568241334517,
        0.009591034277125177,
        0.00008612746932654223,
        0.003386296829505543,
        -0.002600737873367083,
        0.000621148057330571,
        -0.006603857049454523,
        -0.009241221870695395,
    ],
    [
        -0.0034218261781145264,
        0.004858466255616657,
        -0.004832120597294347,
        -0.0011466944120756015,
        -0.007446654755103318,
        0.043746559133865104,
        0.008962713024625965,
        -0.011099652042761613,
        -0.0006620240117921668,
        -0.0012591530037708058,
        -0.006899982952117269,
        0.0019732354732442878,
        -0.002445676747004324,
        -0.006454778807421816,
        0.0033303577606412765,
    ],
    [
        -0.00371734018385458,
        -0.011667819871670206,
        -0.004576186966267273,
        0.009925736654597632,
        -0.0025216534232170153,
        0.008962713024625965,
        0.03664582756831382,
        -0.009470328827284009,
        -0.006213741694945105,
        0.007118775954484294,
        -0.0006741237990418526,
        -0.006003374957986355,
        0.005718636997353189,
        -0.0005191095254772077,
        -0.008466566781233205,
    ],
    [
        -0.007694897715679857,
        0.0031697801901690347,
        0.002510721148395566,
        -0.0007664415942207059,
        0.004499568241334515,
        -0.011099652042761617,
        -0.009470328827284016,
        0.057734267068088,
        0.005521731225009532,
        -0.017008048805405164,
        0.006749693090695894,
        -0.006348460110898,
        -0.007879244727681924,
        -0.005321753837620446,
        0.011126783289057604,
    ],
    [
        0.005260905282822458,
        0.0067613450046548505,
        -0.010126911913571181,
        -0.00575939574023204,
        0.009591034277125177,
        -0.0006620240117921668,
        -0.006213741694945106,
        0.005521731225009532,
        0.04610670018969681,
        -0.010427010812879566,
        -0.0009861561285861987,
        -0.008896020395949732,
        -0.0037627528719902485,
        0.00033704453138913093,
        -0.003173552163182467,
    ],
    [
        0.0013607957548231744,
        -0.0037599761532668475,
        0.01153595152487264,
        -0.0002724823357326985,
        0.0000861274693265406,
        -0.0012591530037708062,
        0.007118775954484294,
        -0.01700804880540517,
        -0.010427010812879568,
        0.05909125052583998,
        0.002192545816395299,
        -0.002057672237277737,
        -0.004801518314458135,
        -0.014065326026662672,
        -0.005619012077114913,
    ],
    [
        0.0019707858957027763,
        0.005571796842520162,
        0.005773054728678472,
        0.003885350572544309,
        0.003386296829505542,
        -0.006899982952117272,
        -0.0006741237990418522,
        0.006749693090695893,
        -0.0009861561285862005,
        0.0021925458163952988,
        0.024417715762416557,
        -0.003037163447600162,
        -0.011173674374382736,
        -0.0008193127407211239,
        -0.007137012700864866,
    ],
    [
        0.006708452591621083,
        -0.0071098291510566895,
        0.005286558230422046,
        0.00022362281488693216,
        -0.0026007378733670806,
        0.0019732354732442886,
        -0.006003374957986352,
        -0.006348460110897999,
        -0.008896020395949732,
        -0.002057672237277737,
        -0.003037163447600163,
        0.04762367868805726,
        0.0008818947598625008,
        -0.0007262691465810616,
        -0.006482422704208912,
    ],
    [
        -0.005107684668720825,
        -0.0044777735406402895,
        -0.005543879869413772,
        0.006609741178005571,
        0.0006211480573305693,
        -0.002445676747004324,
        0.0057186369973531905,
        -0.00787924472768192,
        -0.003762752871990247,
        -0.004801518314458137,
        -0.011173674374382736,
        0.0008818947598624995,
        0.042639958466440225,
        0.0010194948614718209,
        0.0033872675386130637,
    ],
    [
        0.004402554308030674,
        -0.011250694688474675,
        0.004477221036185477,
        -0.003292722856107429,
        -0.006603857049454523,
        -0.006454778807421815,
        -0.0005191095254772072,
        -0.005321753837620446,
        0.0003370445313891318,
        -0.014065326026662679,
        -0.0008193127407211239,
        -0.0007262691465810616,
        0.0010194948614718226,
        0.05244900188599414,
        -0.000256550861960499,
    ],
    [
        -0.00334987648531921,
        0.007465228985669282,
        -0.006204169580739178,
        -0.005873218251875899,
        -0.009241221870695395,
        0.003330357760641278,
        -0.008466566781233205,
        0.011126783289057604,
        -0.0031735521631824654,
        -0.005619012077114915,
        -0.007137012700864866,
        -0.006482422704208912,
        0.0033872675386130632,
        -0.000256550861960499,
        0.05380987317762257,
    ],
]

dim = 15
mean = np.zeros(dim)

<<<<<<< HEAD

class AnalyticalMultidimensionalCovariantGaussian(bilby.Likelihood):
    """
        A multivariate Gaussian likelihood
        with known analytic solution.

        Parameters
        ----------
        mean: array_like
            Array with the mean value of distribution
        cov: array_like
            The ndim*ndim covariance matrix
        """

    def __init__(self, mean, cov):
        super(AnalyticalMultidimensionalCovariantGaussian, self).__init__(
            parameters=dict()
        )
        self.cov = np.array(cov)
        self.mean = np.array(mean)
        self.sigma = np.sqrt(np.diag(self.cov))
        self.pdf = multivariate_normal(mean=self.mean, cov=self.cov)

    @property
    def dim(self):
        return len(self.cov[0])

    def log_likelihood(self):
        x = np.array([self.parameters["x{0}".format(i)] for i in range(self.dim)])
        return self.pdf.logpdf(x)


class AnalyticalMultidimensionalBimodalCovariantGaussian(bilby.Likelihood):
    """
        A multivariate Gaussian likelihood
        with known analytic solution.

        Parameters
        ----------
        mean_1: array_like
            Array with the mean value of the first mode
        mean_2: array_like
            Array with the mean value of the second mode
        cov: array_like
        """

    def __init__(self, mean_1, mean_2, cov):
        super(AnalyticalMultidimensionalBimodalCovariantGaussian, self).__init__(
            parameters=dict()
        )
        self.cov = np.array(cov)
        self.mean_1 = np.array(mean_1)
        self.mean_2 = np.array(mean_2)
        self.sigma = np.sqrt(np.diag(self.cov))
        self.pdf_1 = multivariate_normal(mean=self.mean_1, cov=self.cov)
        self.pdf_2 = multivariate_normal(mean=self.mean_2, cov=self.cov)

    @property
    def dim(self):
        return len(self.cov[0])

    def log_likelihood(self):
        x = np.array([self.parameters["x{0}".format(i)] for i in range(self.dim)])
        return -np.log(2) + np.logaddexp(self.pdf_1.logpdf(x), self.pdf_2.logpdf(x))


=======
>>>>>>> 5428c2ee
label = "multidim_gaussian_unimodal"
outdir = "outdir"

likelihood = AnalyticalMultidimensionalCovariantGaussian(mean, cov)
priors = bilby.core.prior.PriorDict()
priors.update(
    {
        "x{0}".format(i): bilby.core.prior.Uniform(-5, 5, "x{0}".format(i))
        for i in range(dim)
    }
)

result = bilby.run_sampler(
    likelihood=likelihood,
    priors=priors,
    sampler="dynesty",
    outdir=outdir,
    label=label,
    check_point_plot=True,
    resume=True,
)

result.plot_corner(parameters={"x{0}".format(i): mean[i] for i in range(dim)})

# The prior is constant and flat, and the likelihood is normalised such that the area under it is one.
# The analytical evidence is then given as 1/(prior volume)

log_prior_vol = np.sum(
    np.log([prior.maximum - prior.minimum for key, prior in priors.items()])
)
log_evidence = -log_prior_vol

sampled_std = [
    np.std(result.posterior[param]) for param in result.search_parameter_keys
]

logger.info("Analytic log evidence: " + str(log_evidence))
logger.info(
    "Sampled log evidence:  "
    + str(result.log_evidence)
    + " +/- "
    + str(result.log_evidence_err)
)

for i, search_parameter_key in enumerate(result.search_parameter_keys):
    logger.info(search_parameter_key)
    logger.info("Expected posterior standard deviation: " + str(likelihood.sigma[i]))
    logger.info("Sampled posterior standard deviation:  " + str(sampled_std[i]))

# BIMODAL distribution

label = "multidim_gaussian_bimodal"
dim = len(cov[0])

mean_1 = 4 * np.sqrt(np.diag(cov))
mean_2 = -4 * np.sqrt(np.diag(cov))

likelihood = AnalyticalMultidimensionalBimodalCovariantGaussian(mean_1, mean_2, cov)
priors = bilby.core.prior.PriorDict()
priors.update(
    {
        "x{0}".format(i): bilby.core.prior.Uniform(-5, 5, "x{0}".format(i))
        for i in range(dim)
    }
)

result = bilby.run_sampler(
    likelihood=likelihood,
    priors=priors,
    sampler="dynesty",
    outdir=outdir,
    label=label,
    check_point_plot=True,
    resume=True,
)
result.plot_corner(
    parameters={"x{0}".format(i): mean_1[i] for i in range(dim)},
    filename=outdir + "/multidim_gaussian_bimodal_mode_1",
)
result.plot_corner(
    parameters={"x{0}".format(i): mean_2[i] for i in range(dim)},
    filename=outdir + "/multidim_gaussian_bimodal_mode_2",
)

log_prior_vol = np.sum(
    np.log([prior.maximum - prior.minimum for key, prior in priors.items()])
)
log_evidence = -log_prior_vol
sampled_std_1 = []
sampled_std_2 = []
for param in result.search_parameter_keys:
    samples = np.array(result.posterior[param])
    samples_1 = samples[np.where(samples < 0)]
    samples_2 = samples[np.where(samples > 0)]
    sampled_std_1.append(np.std(samples_1))
    sampled_std_2.append(np.std(samples_2))

logger.info("Analytic log evidence: " + str(log_evidence))
logger.info(
    "Sampled log evidence:  "
    + str(result.log_evidence)
    + " +/- "
    + str(result.log_evidence_err)
)

for i, search_parameter_key in enumerate(result.search_parameter_keys):
    logger.info(search_parameter_key)
    logger.info(
        "Expected posterior standard deviation both modes: " + str(likelihood.sigma[i])
    )
    logger.info(
        "Sampled posterior standard deviation first mode:  " + str(sampled_std_1[i])
    )
    logger.info(
        "Sampled posterior standard deviation second mode:  " + str(sampled_std_2[i])
    )<|MERGE_RESOLUTION|>--- conflicted
+++ resolved
@@ -267,75 +267,6 @@
 dim = 15
 mean = np.zeros(dim)
 
-<<<<<<< HEAD
-
-class AnalyticalMultidimensionalCovariantGaussian(bilby.Likelihood):
-    """
-        A multivariate Gaussian likelihood
-        with known analytic solution.
-
-        Parameters
-        ----------
-        mean: array_like
-            Array with the mean value of distribution
-        cov: array_like
-            The ndim*ndim covariance matrix
-        """
-
-    def __init__(self, mean, cov):
-        super(AnalyticalMultidimensionalCovariantGaussian, self).__init__(
-            parameters=dict()
-        )
-        self.cov = np.array(cov)
-        self.mean = np.array(mean)
-        self.sigma = np.sqrt(np.diag(self.cov))
-        self.pdf = multivariate_normal(mean=self.mean, cov=self.cov)
-
-    @property
-    def dim(self):
-        return len(self.cov[0])
-
-    def log_likelihood(self):
-        x = np.array([self.parameters["x{0}".format(i)] for i in range(self.dim)])
-        return self.pdf.logpdf(x)
-
-
-class AnalyticalMultidimensionalBimodalCovariantGaussian(bilby.Likelihood):
-    """
-        A multivariate Gaussian likelihood
-        with known analytic solution.
-
-        Parameters
-        ----------
-        mean_1: array_like
-            Array with the mean value of the first mode
-        mean_2: array_like
-            Array with the mean value of the second mode
-        cov: array_like
-        """
-
-    def __init__(self, mean_1, mean_2, cov):
-        super(AnalyticalMultidimensionalBimodalCovariantGaussian, self).__init__(
-            parameters=dict()
-        )
-        self.cov = np.array(cov)
-        self.mean_1 = np.array(mean_1)
-        self.mean_2 = np.array(mean_2)
-        self.sigma = np.sqrt(np.diag(self.cov))
-        self.pdf_1 = multivariate_normal(mean=self.mean_1, cov=self.cov)
-        self.pdf_2 = multivariate_normal(mean=self.mean_2, cov=self.cov)
-
-    @property
-    def dim(self):
-        return len(self.cov[0])
-
-    def log_likelihood(self):
-        x = np.array([self.parameters["x{0}".format(i)] for i in range(self.dim)])
-        return -np.log(2) + np.logaddexp(self.pdf_1.logpdf(x), self.pdf_2.logpdf(x))
-
-
-=======
->>>>>>> 5428c2ee
 label = "multidim_gaussian_unimodal"
 outdir = "outdir"
 
